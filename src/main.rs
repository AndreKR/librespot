--- conflicted
+++ resolved
@@ -25,11 +25,7 @@
 use spotty::{LMS};
 
 use std::env;
-<<<<<<< HEAD
-use std::io::{stderr, Write};
-=======
 use std::ops::RangeInclusive;
->>>>>>> e5fd7d65
 use std::path::Path;
 use std::pin::Pin;
 use std::process::exit;
@@ -48,33 +44,6 @@
 }
 
 fn usage(program: &str, opts: &getopts::Options) -> String {
-<<<<<<< HEAD
-    println!("{}", get_version_string());
-
-
-    let brief = format!("Usage: {} [options]", program);
-    opts.usage(&brief)
-}
-
-fn arg_to_var(arg: &str) -> String {
-    // To avoid name collisions environment variables must be prepended
-    // with `LIBRESPOT_` so option/flag `foo-bar` becomes `LIBRESPOT_FOO_BAR`.
-    format!("LIBRESPOT_{}", arg.to_uppercase().replace("-", "_"))
-}
-
-fn env_var_present(arg: &str) -> bool {
-    env::var(arg_to_var(arg)).is_ok()
-}
-
-fn env_var_opt_str(option: &str) -> Option<String> {
-    match env::var(arg_to_var(option)) {
-        Ok(value) => Some(value),
-        Err(_) => None,
-    }
-}
-
-#[cfg(debug_assertions)]
-=======
     let repo_home = env!("CARGO_PKG_REPOSITORY");
     let desc = env!("CARGO_PKG_DESCRIPTION");
     let version = get_version_string();
@@ -85,7 +54,6 @@
     opts.usage(&brief)
 }
 
->>>>>>> e5fd7d65
 fn setup_logging(quiet: bool, verbose: bool) {
     let mut builder = env_logger::Builder::new();
     match env::var("RUST_LOG") {
@@ -114,101 +82,6 @@
             }
         }
     }
-}
-
-<<<<<<< HEAD
-pub fn get_credentials<F: FnOnce(&String) -> Option<String>>(
-    username: Option<String>,
-    password: Option<String>,
-    cached_credentials: Option<Credentials>,
-    prompt: F,
-) -> Option<Credentials> {
-    if let Some(username) = username {
-        if let Some(password) = password {
-            return Some(Credentials::with_password(username, password));
-        }
-
-        match cached_credentials {
-            Some(credentials) if username == credentials.username => Some(credentials),
-            _ => {
-                let password = prompt(&username)?;
-                Some(Credentials::with_password(username, password))
-            }
-        }
-    } else {
-        cached_credentials
-    }
-=======
-fn list_backends() {
-    println!("Available backends: ");
-    for (&(name, _), idx) in BACKENDS.iter().zip(0..) {
-        if idx == 0 {
-            println!("- {} (default)", name);
-        } else {
-            println!("- {}", name);
-        }
-    }
-}
-
-#[derive(Debug, Error)]
-pub enum ParseFileSizeError {
-    #[error("empty argument")]
-    EmptyInput,
-    #[error("invalid suffix")]
-    InvalidSuffix,
-    #[error("invalid number: {0}")]
-    InvalidNumber(#[from] std::num::ParseFloatError),
-    #[error("non-finite number specified")]
-    NotFinite(f64),
-}
-
-pub fn parse_file_size(input: &str) -> Result<u64, ParseFileSizeError> {
-    use ParseFileSizeError::*;
-
-    let mut iter = input.chars();
-    let mut suffix = iter.next_back().ok_or(EmptyInput)?;
-    let mut suffix_len = 0;
-
-    let iec = matches!(suffix, 'i' | 'I');
-
-    if iec {
-        suffix_len += 1;
-        suffix = iter.next_back().ok_or(InvalidSuffix)?;
-    }
-
-    let base: u64 = if iec { 1024 } else { 1000 };
-
-    suffix_len += 1;
-    let exponent = match suffix.to_ascii_uppercase() {
-        '0'..='9' if !iec => {
-            suffix_len -= 1;
-            0
-        }
-        'K' => 1,
-        'M' => 2,
-        'G' => 3,
-        'T' => 4,
-        'P' => 5,
-        'E' => 6,
-        'Z' => 7,
-        'Y' => 8,
-        _ => return Err(InvalidSuffix),
-    };
-
-    let num = {
-        let mut iter = input.chars();
-
-        for _ in (&mut iter).rev().take(suffix_len) {}
-
-        iter.as_str().parse::<f64>()?
-    };
-
-    if !num.is_finite() {
-        return Err(NotFinite(num));
-    }
-
-    Ok((num * base.pow(exponent) as f64) as u64)
->>>>>>> e5fd7d65
 }
 
 fn get_version_string() -> String {
@@ -252,19 +125,8 @@
     lms: LMS,
 }
 
-<<<<<<< HEAD
-fn get_setup(args: &[String]) -> Setup {
-=======
 fn get_setup() -> Setup {
     const VALID_INITIAL_VOLUME_RANGE: RangeInclusive<u16> = 0..=100;
-    const VALID_VOLUME_RANGE: RangeInclusive<f64> = 0.0..=100.0;
-    const VALID_NORMALISATION_KNEE_RANGE: RangeInclusive<f64> = 0.0..=2.0;
-    const VALID_NORMALISATION_PREGAIN_RANGE: RangeInclusive<f64> = -10.0..=10.0;
-    const VALID_NORMALISATION_THRESHOLD_RANGE: RangeInclusive<f64> = -10.0..=0.0;
-    const VALID_NORMALISATION_ATTACK_RANGE: RangeInclusive<u64> = 1..=500;
-    const VALID_NORMALISATION_RELEASE_RANGE: RangeInclusive<u64> = 1..=1000;
-
->>>>>>> e5fd7d65
     const AP_PORT: &str = "ap-port";
     const AUTHENTICATE: &str = "authenticate";
     const AUTOPLAY: &str = "autoplay";
@@ -640,233 +502,37 @@
         }
     }
 
-<<<<<<< HEAD
-    let mixer = mixer::find(Some(SoftMixer::NAME).as_deref()).expect("Invalid mixer");
-    let mixer_type: Option<String> = None;
-
-=======
-    #[cfg(not(feature = "alsa-backend"))]
-    for a in &[
-        MIXER_TYPE,
-        ALSA_MIXER_DEVICE,
-        ALSA_MIXER_INDEX,
-        ALSA_MIXER_CONTROL,
-    ] {
-        if opt_present(a) {
-            warn!("Alsa specific options have no effect if the alsa backend is not enabled at build time.");
-            break;
-        }
-    }
-
-    let backend_name = opt_str(BACKEND);
-    if backend_name == Some("?".into()) {
-        list_backends();
-        exit(0);
-    }
-
     let invalid_error_msg =
-        |long: &str, short: &str, invalid: &str, valid_values: &str, default_value: &str| {
-            error!("Invalid `--{}` / `-{}`: \"{}\"", long, short, invalid);
-
-            if !valid_values.is_empty() {
-                println!("Valid `--{}` / `-{}` values: {}", long, short, valid_values);
-            }
-
-            if !default_value.is_empty() {
-                println!("Default: {}", default_value);
-            }
-        };
+    |long: &str, short: &str, invalid: &str, valid_values: &str, default_value: &str| {
+        error!("Invalid `--{}` / `-{}`: \"{}\"", long, short, invalid);
+
+        if !valid_values.is_empty() {
+            println!("Valid `--{}` / `-{}` values: {}", long, short, valid_values);
+        }
+
+        if !default_value.is_empty() {
+            println!("Default: {}", default_value);
+        }
+    };
 
     let empty_string_error_msg = |long: &str, short: &str| {
         error!("`--{}` / `-{}` can not be an empty string", long, short);
         exit(1);
     };
 
-    let backend = audio_backend::find(backend_name).unwrap_or_else(|| {
-        invalid_error_msg(
-            BACKEND,
-            BACKEND_SHORT,
-            &opt_str(BACKEND).unwrap_or_default(),
-            "",
-            "",
-        );
-
-        list_backends();
-        exit(1);
-    });
-
-    let format = opt_str(FORMAT)
-        .as_deref()
-        .map(|format| {
-            AudioFormat::from_str(format).unwrap_or_else(|_| {
-                let default_value = &format!("{:?}", AudioFormat::default());
-                invalid_error_msg(
-                    FORMAT,
-                    FORMAT_SHORT,
-                    format,
-                    "F64, F32, S32, S24, S24_3, S16",
-                    default_value,
-                );
-
-                exit(1);
-            })
-        })
-        .unwrap_or_default();
-
-    #[cfg(any(
-        feature = "alsa-backend",
-        feature = "rodio-backend",
-        feature = "portaudio-backend"
-    ))]
-    let device = opt_str(DEVICE);
-
-    #[cfg(any(
-        feature = "alsa-backend",
-        feature = "rodio-backend",
-        feature = "portaudio-backend"
-    ))]
-    if let Some(ref value) = device {
-        if value == "?" {
-            backend(device, format);
-            exit(0);
-        } else if value.is_empty() {
-            empty_string_error_msg(DEVICE, DEVICE_SHORT);
-        }
-    }
-
-    #[cfg(not(any(
-        feature = "alsa-backend",
-        feature = "rodio-backend",
-        feature = "portaudio-backend"
-    )))]
-    let device: Option<String> = None;
-
-    #[cfg(not(any(
-        feature = "alsa-backend",
-        feature = "rodio-backend",
-        feature = "portaudio-backend"
-    )))]
-    if opt_present(DEVICE) {
-        warn!(
-            "The `--{}` / `-{}` option is not supported by the included audio backend(s), and has no effect.",
-            DEVICE, DEVICE_SHORT,
-        );
-    }
-
-    #[cfg(feature = "alsa-backend")]
-    let mixer_type = opt_str(MIXER_TYPE);
-    #[cfg(not(feature = "alsa-backend"))]
+    let mixer = mixer::find(Some(SoftMixer::NAME).as_deref()).expect("Invalid mixer");
     let mixer_type: Option<String> = None;
 
-    let mixer = mixer::find(mixer_type.as_deref()).unwrap_or_else(|| {
-        invalid_error_msg(
-            MIXER_TYPE,
-            MIXER_TYPE_SHORT,
-            &opt_str(MIXER_TYPE).unwrap_or_default(),
-            "alsa, softvol",
-            "softvol",
-        );
-
-        exit(1);
-    });
-
->>>>>>> e5fd7d65
     let mixer_config = {
         let mixer_default_config = MixerConfig::default();
 
         let device = mixer_default_config.device;
 
-<<<<<<< HEAD
         let index = mixer_default_config.index;
 
         let control = mixer_default_config.control;
 
         let volume_ctrl = VolumeCtrl::Linear;
-=======
-        #[cfg(feature = "alsa-backend")]
-        let index = opt_str(ALSA_MIXER_INDEX)
-            .map(|index| {
-                index.parse::<u32>().unwrap_or_else(|_| {
-                    invalid_error_msg(
-                        ALSA_MIXER_INDEX,
-                        ALSA_MIXER_INDEX_SHORT,
-                        &index,
-                        "",
-                        &mixer_default_config.index.to_string(),
-                    );
-
-                    exit(1);
-                })
-            })
-            .unwrap_or_else(|| mixer_default_config.index);
-
-        #[cfg(not(feature = "alsa-backend"))]
-        let index = mixer_default_config.index;
-
-        #[cfg(feature = "alsa-backend")]
-        let control = opt_str(ALSA_MIXER_CONTROL).unwrap_or(mixer_default_config.control);
-
-        #[cfg(feature = "alsa-backend")]
-        if control.is_empty() {
-            empty_string_error_msg(ALSA_MIXER_CONTROL, ALSA_MIXER_CONTROL_SHORT);
-        }
-
-        #[cfg(not(feature = "alsa-backend"))]
-        let control = mixer_default_config.control;
-
-        let volume_range = opt_str(VOLUME_RANGE)
-            .map(|range| match range.parse::<f64>() {
-                Ok(value) if (VALID_VOLUME_RANGE).contains(&value) => value,
-                _ => {
-                    let valid_values = &format!(
-                        "{} - {}",
-                        VALID_VOLUME_RANGE.start(),
-                        VALID_VOLUME_RANGE.end()
-                    );
-
-                    #[cfg(feature = "alsa-backend")]
-                    let default_value = &format!(
-                        "softvol - {}, alsa - what the control supports",
-                        VolumeCtrl::DEFAULT_DB_RANGE
-                    );
-
-                    #[cfg(not(feature = "alsa-backend"))]
-                    let default_value = &VolumeCtrl::DEFAULT_DB_RANGE.to_string();
-
-                    invalid_error_msg(
-                        VOLUME_RANGE,
-                        VOLUME_RANGE_SHORT,
-                        &range,
-                        valid_values,
-                        default_value,
-                    );
-
-                    exit(1);
-                }
-            })
-            .unwrap_or_else(|| match mixer_type.as_deref() {
-                #[cfg(feature = "alsa-backend")]
-                Some(AlsaMixer::NAME) => 0.0, // let alsa query the control
-                _ => VolumeCtrl::DEFAULT_DB_RANGE,
-            });
-
-        let volume_ctrl = opt_str(VOLUME_CTRL)
-            .as_deref()
-            .map(|volume_ctrl| {
-                VolumeCtrl::from_str_with_range(volume_ctrl, volume_range).unwrap_or_else(|_| {
-                    invalid_error_msg(
-                        VOLUME_CTRL,
-                        VOLUME_CTRL_SHORT,
-                        volume_ctrl,
-                        "cubic, fixed, linear, log",
-                        "log",
-                    );
-
-                    exit(1);
-                })
-            })
-            .unwrap_or_else(|| VolumeCtrl::Log(volume_range));
->>>>>>> e5fd7d65
 
         MixerConfig {
             device,
@@ -890,37 +556,7 @@
                 .map(|p| AsRef::<Path>::as_ref(p).join("files"))
         };
 
-<<<<<<< HEAD
         let limit = None;
-=======
-        let limit = if audio_dir.is_some() {
-            opt_str(CACHE_SIZE_LIMIT)
-                .as_deref()
-                .map(parse_file_size)
-                .map(|e| {
-                    e.unwrap_or_else(|e| {
-                        invalid_error_msg(
-                            CACHE_SIZE_LIMIT,
-                            CACHE_SIZE_LIMIT_SHORT,
-                            &e.to_string(),
-                            "",
-                            "",
-                        );
-
-                        exit(1);
-                    })
-                })
-        } else {
-            None
-        };
-
-        if audio_dir.is_none() && opt_present(CACHE_SIZE_LIMIT) {
-            warn!(
-                "Without a `--{}` / `-{}` path, and/or if the `--{}` / `-{}` flag is set, `--{}` / `-{}` has no effect.",
-                CACHE, CACHE_SHORT, DISABLE_AUDIO_CACHE, DISABLE_AUDIO_CACHE_SHORT, CACHE_SIZE_LIMIT, CACHE_SIZE_LIMIT_SHORT
-            );
-        }
->>>>>>> e5fd7d65
 
         match Cache::new(cred_dir, volume_dir, audio_dir, limit) {
             Ok(cache) => Some(cache),
@@ -1025,22 +661,6 @@
 
         let initial_volume = opt_str(INITIAL_VOLUME)
             .map(|initial_volume| {
-<<<<<<< HEAD
-                let on_error = || {
-                    error!(
-                        "Invalid `--{}` / `-{}`: {}",
-                        INITIAL_VOLUME, INITIAL_VOLUME_SHORT, initial_volume
-                    );
-                    println!(
-                        "Valid `--{}` / `-{}` values: 0 - 100",
-                        INITIAL_VOLUME, INITIAL_VOLUME_SHORT
-                    );
-                    println!(
-                        "Default: {}",
-                        connect_default_config.initial_volume.unwrap_or_default()
-                    );
-                };
-=======
                 let volume = match initial_volume.parse::<u16>() {
                     Ok(value) if (VALID_INITIAL_VOLUME_RANGE).contains(&value) => value,
                     _ => {
@@ -1049,15 +669,7 @@
                             VALID_INITIAL_VOLUME_RANGE.start(),
                             VALID_INITIAL_VOLUME_RANGE.end()
                         );
->>>>>>> e5fd7d65
-
-                        #[cfg(feature = "alsa-backend")]
-                        let default_value = &format!(
-                            "{}, or the current value when the alsa mixer is used.",
-                            connect_default_config.initial_volume.unwrap_or_default()
-                        );
-
-                        #[cfg(not(feature = "alsa-backend"))]
+
                         let default_value = &connect_default_config
                             .initial_volume
                             .unwrap_or_default()
@@ -1081,31 +693,7 @@
                 _ => cache.as_ref().and_then(Cache::volume),
             });
 
-<<<<<<< HEAD
         let device_type = DeviceType::default();
-=======
-        let device_type = opt_str(DEVICE_TYPE)
-            .as_deref()
-            .map(|device_type| {
-                DeviceType::from_str(device_type).unwrap_or_else(|_| {
-                    invalid_error_msg(
-                        DEVICE_TYPE,
-                        DEVICE_TYPE_SHORT,
-                        device_type,
-                        "computer, tablet, smartphone, \
-                        speaker, tv, avr, stb, audiodongle, \
-                        gameconsole, castaudio, castvideo, \
-                        automobile, smartwatch, chromebook, \
-                        carthing, homething",
-                        DeviceType::default().into(),
-                    );
-
-                    exit(1);
-                })
-            })
-            .unwrap_or_default();
-
->>>>>>> e5fd7d65
         let has_volume_ctrl = !matches!(mixer_config.volume_ctrl, VolumeCtrl::Fixed);
         let autoplay = opt_present(AUTOPLAY);
 
@@ -1155,8 +743,6 @@
         }),
     };
 
-    let passthrough = opt_present(PASSTHROUGH) || opt_present(PASS_THROUGH);
-
     let player_config = {
         let player_default_config = PlayerConfig::default();
 
@@ -1191,40 +777,6 @@
 
             normalisation_type = player_default_config.normalisation_type;
         } else {
-<<<<<<< HEAD
-=======
-            normalisation_method = opt_str(NORMALISATION_METHOD)
-                .as_deref()
-                .map(|method| {
-                    warn!(
-                        "`--{}` / `-{}` will be deprecated in a future release.",
-                        NORMALISATION_METHOD, NORMALISATION_METHOD_SHORT
-                    );
-
-                    let method = NormalisationMethod::from_str(method).unwrap_or_else(|_| {
-                        invalid_error_msg(
-                            NORMALISATION_METHOD,
-                            NORMALISATION_METHOD_SHORT,
-                            method,
-                            "basic, dynamic",
-                            &format!("{:?}", player_default_config.normalisation_method),
-                        );
-
-                        exit(1);
-                    });
-
-                    if matches!(method, NormalisationMethod::Basic) {
-                        warn!(
-                            "`--{}` / `-{}` {:?} will be deprecated in a future release.",
-                            NORMALISATION_METHOD, NORMALISATION_METHOD_SHORT, method
-                        );
-                    }
-
-                    method
-                })
-                .unwrap_or(player_default_config.normalisation_method);
-
->>>>>>> e5fd7d65
             normalisation_type = opt_str(NORMALISATION_GAIN_TYPE)
                 .as_deref()
                 .map(|gain_type| {
@@ -1241,172 +793,10 @@
                     })
                 })
                 .unwrap_or(player_default_config.normalisation_type);
-<<<<<<< HEAD
         }
 
         let ditherer = PlayerConfig::default().ditherer;
-=======
-
-            normalisation_pregain = opt_str(NORMALISATION_PREGAIN)
-                .map(|pregain| match pregain.parse::<f64>() {
-                    Ok(value) if (VALID_NORMALISATION_PREGAIN_RANGE).contains(&value) => value,
-                    _ => {
-                        let valid_values = &format!(
-                            "{} - {}",
-                            VALID_NORMALISATION_PREGAIN_RANGE.start(),
-                            VALID_NORMALISATION_PREGAIN_RANGE.end()
-                        );
-
-                        invalid_error_msg(
-                            NORMALISATION_PREGAIN,
-                            NORMALISATION_PREGAIN_SHORT,
-                            &pregain,
-                            valid_values,
-                            &player_default_config.normalisation_pregain.to_string(),
-                        );
-
-                        exit(1);
-                    }
-                })
-                .unwrap_or(player_default_config.normalisation_pregain);
-
-            normalisation_threshold = opt_str(NORMALISATION_THRESHOLD)
-                .map(|threshold| match threshold.parse::<f64>() {
-                    Ok(value) if (VALID_NORMALISATION_THRESHOLD_RANGE).contains(&value) => {
-                        db_to_ratio(value)
-                    }
-                    _ => {
-                        let valid_values = &format!(
-                            "{} - {}",
-                            VALID_NORMALISATION_THRESHOLD_RANGE.start(),
-                            VALID_NORMALISATION_THRESHOLD_RANGE.end()
-                        );
-
-                        invalid_error_msg(
-                            NORMALISATION_THRESHOLD,
-                            NORMALISATION_THRESHOLD_SHORT,
-                            &threshold,
-                            valid_values,
-                            &ratio_to_db(player_default_config.normalisation_threshold).to_string(),
-                        );
-
-                        exit(1);
-                    }
-                })
-                .unwrap_or(player_default_config.normalisation_threshold);
-
-            normalisation_attack = opt_str(NORMALISATION_ATTACK)
-                .map(|attack| match attack.parse::<u64>() {
-                    Ok(value) if (VALID_NORMALISATION_ATTACK_RANGE).contains(&value) => {
-                        Duration::from_millis(value)
-                    }
-                    _ => {
-                        let valid_values = &format!(
-                            "{} - {}",
-                            VALID_NORMALISATION_ATTACK_RANGE.start(),
-                            VALID_NORMALISATION_ATTACK_RANGE.end()
-                        );
-
-                        invalid_error_msg(
-                            NORMALISATION_ATTACK,
-                            NORMALISATION_ATTACK_SHORT,
-                            &attack,
-                            valid_values,
-                            &player_default_config
-                                .normalisation_attack
-                                .as_millis()
-                                .to_string(),
-                        );
-
-                        exit(1);
-                    }
-                })
-                .unwrap_or(player_default_config.normalisation_attack);
-
-            normalisation_release = opt_str(NORMALISATION_RELEASE)
-                .map(|release| match release.parse::<u64>() {
-                    Ok(value) if (VALID_NORMALISATION_RELEASE_RANGE).contains(&value) => {
-                        Duration::from_millis(value)
-                    }
-                    _ => {
-                        let valid_values = &format!(
-                            "{} - {}",
-                            VALID_NORMALISATION_RELEASE_RANGE.start(),
-                            VALID_NORMALISATION_RELEASE_RANGE.end()
-                        );
-
-                        invalid_error_msg(
-                            NORMALISATION_RELEASE,
-                            NORMALISATION_RELEASE_SHORT,
-                            &release,
-                            valid_values,
-                            &player_default_config
-                                .normalisation_release
-                                .as_millis()
-                                .to_string(),
-                        );
-
-                        exit(1);
-                    }
-                })
-                .unwrap_or(player_default_config.normalisation_release);
-
-            normalisation_knee = opt_str(NORMALISATION_KNEE)
-                .map(|knee| match knee.parse::<f64>() {
-                    Ok(value) if (VALID_NORMALISATION_KNEE_RANGE).contains(&value) => value,
-                    _ => {
-                        let valid_values = &format!(
-                            "{} - {}",
-                            VALID_NORMALISATION_KNEE_RANGE.start(),
-                            VALID_NORMALISATION_KNEE_RANGE.end()
-                        );
-
-                        invalid_error_msg(
-                            NORMALISATION_KNEE,
-                            NORMALISATION_KNEE_SHORT,
-                            &knee,
-                            valid_values,
-                            &player_default_config.normalisation_knee.to_string(),
-                        );
-
-                        exit(1);
-                    }
-                })
-                .unwrap_or(player_default_config.normalisation_knee);
-        }
-
-        let ditherer_name = opt_str(DITHER);
-        let ditherer = match ditherer_name.as_deref() {
-            Some(value) => match value {
-                "none" => None,
-                _ => match format {
-                    AudioFormat::F64 | AudioFormat::F32 => {
-                        error!("Dithering is not available with format: {:?}.", format);
-                        exit(1);
-                    }
-                    _ => Some(dither::find_ditherer(ditherer_name).unwrap_or_else(|| {
-                        invalid_error_msg(
-                            DITHER,
-                            DITHER_SHORT,
-                            &opt_str(DITHER).unwrap_or_default(),
-                            "none, gpdf, tpdf, tpdf_hp for formats S16, S24, S24_3, S32, none for formats F32, F64",
-                            "tpdf for formats S16, S24, S24_3 and none for formats S32, F32, F64",
-                        );
-
-                        exit(1);
-                    })),
-                },
-            },
-            None => match format {
-                AudioFormat::S16 | AudioFormat::S24 | AudioFormat::S24_3 => {
-                    player_default_config.ditherer
-                }
-                _ => None,
-            },
-        };
-
-        let passthrough = opt_present(PASSTHROUGH);
->>>>>>> e5fd7d65
+        let passthrough = opt_present(PASSTHROUGH) || opt_present(PASS_THROUGH);
 
         PlayerConfig {
             bitrate,

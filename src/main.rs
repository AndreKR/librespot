use futures_util::{future, FutureExt, StreamExt};
use librespot_playback::player::PlayerEvent;
use log::{error, info, warn};
use sha1::{Digest, Sha1};
use tokio::sync::mpsc::UnboundedReceiver;
use url::Url;

use librespot::connect::spirc::Spirc;
use librespot::core::authentication::Credentials;
use librespot::core::cache::Cache;
use librespot::core::config::{ConnectConfig, DeviceType, SessionConfig, VolumeCtrl};
use librespot::core::session::Session;
use librespot::core::version;
use librespot::playback::audio_backend::{self, Sink, BACKENDS};
use librespot::playback::config::{
    AudioFormat, Bitrate, NormalisationMethod, NormalisationType, PlayerConfig,
};
use librespot::playback::mixer::{self, Mixer, MixerConfig};
use librespot::playback::player::{NormalisationData, Player};

mod player_event_handler;
use player_event_handler::{emit_sink_event, run_program_on_events};

use std::convert::TryFrom;
use std::path::Path;
use std::process::exit;
use std::str::FromStr;
use std::{env, time::Instant};
use std::{
    io::{stderr, Write},
    pin::Pin,
};

const MILLIS: f32 = 1000.0;

fn device_id(name: &str) -> String {
    hex::encode(Sha1::digest(name.as_bytes()))
}

fn usage(program: &str, opts: &getopts::Options) -> String {
    let brief = format!("Usage: {} [options]", program);
    opts.usage(&brief)
}

fn setup_logging(verbose: bool) {
    let mut builder = env_logger::Builder::new();
    match env::var("RUST_LOG") {
        Ok(config) => {
            builder.parse_filters(&config);
            builder.init();

            if verbose {
                warn!("`--verbose` flag overidden by `RUST_LOG` environment variable");
            }
        }
        Err(_) => {
            if verbose {
                builder.parse_filters("libmdns=info,librespot=trace");
            } else {
                builder.parse_filters("libmdns=info,librespot=info");
            }
            builder.init();
        }
    }
}

fn list_backends() {
    println!("Available Backends : ");
    for (&(name, _), idx) in BACKENDS.iter().zip(0..) {
        if idx == 0 {
            println!("- {} (default)", name);
        } else {
            println!("- {}", name);
        }
    }
}

pub fn get_credentials<F: FnOnce(&String) -> Option<String>>(
    username: Option<String>,
    password: Option<String>,
    cached_credentials: Option<Credentials>,
    prompt: F,
) -> Option<Credentials> {
    if let Some(username) = username {
        if let Some(password) = password {
            return Some(Credentials::with_password(username, password));
        }

        match cached_credentials {
            Some(credentials) if username == credentials.username => Some(credentials),
            _ => {
                let password = prompt(&username)?;
                Some(Credentials::with_password(username, password))
            }
        }
    } else {
        cached_credentials
    }
}

fn print_version() {
    println!(
        "librespot {semver} {sha} (Built on {build_date}, Build ID: {build_id})",
        semver = version::SEMVER,
        sha = version::SHA_SHORT,
        build_date = version::BUILD_DATE,
        build_id = version::BUILD_ID
    );
}

#[derive(Clone)]
struct Setup {
    format: AudioFormat,
    backend: fn(Option<String>, AudioFormat) -> Box<dyn Sink + 'static>,
    device: Option<String>,

    mixer: fn(Option<MixerConfig>) -> Box<dyn Mixer>,

    cache: Option<Cache>,
    player_config: PlayerConfig,
    session_config: SessionConfig,
    connect_config: ConnectConfig,
    mixer_config: MixerConfig,
    credentials: Option<Credentials>,
    enable_discovery: bool,
    zeroconf_port: u16,
    player_event_program: Option<String>,
    emit_sink_events: bool,
}

fn get_setup(args: &[String]) -> Setup {
    let mut opts = getopts::Options::new();
    opts.optopt(
        "c",
        "cache",
        "Path to a directory where files will be cached.",
        "CACHE",
    ).optopt(
        "",
        "system-cache",
        "Path to a directory where system files (credentials, volume) will be cached. Can be different from cache option value",
        "SYTEMCACHE",
    ).optflag("", "disable-audio-cache", "Disable caching of the audio data.")
        .optopt("n", "name", "Device name", "NAME")
        .optopt("", "device-type", "Displayed device type", "DEVICE_TYPE")
        .optopt(
            "b",
            "bitrate",
            "Bitrate (96, 160 or 320). Defaults to 160",
            "BITRATE",
        )
        .optopt(
            "",
            "onevent",
            "Run PROGRAM when playback is about to begin.",
            "PROGRAM",
        )
        .optflag("", "emit-sink-events", "Run program set by --onevent before sink is opened and after it is closed.")
        .optflag("v", "verbose", "Enable verbose output")
        .optflag("V", "version", "Display librespot version string")
        .optopt("u", "username", "Username to sign in with", "USERNAME")
        .optopt("p", "password", "Password", "PASSWORD")
        .optopt("", "proxy", "HTTP proxy to use when connecting", "PROXY")
        .optopt("", "ap-port", "Connect to AP with specified port. If no AP with that port are present fallback AP will be used. Available ports are usually 80, 443 and 4070", "AP_PORT")
        .optflag("", "disable-discovery", "Disable discovery mode")
        .optopt(
            "",
            "backend",
            "Audio backend to use. Use '?' to list options",
            "BACKEND",
        )
        .optopt(
            "",
            "device",
            "Audio device to use. Use '?' to list options if using portaudio or alsa",
            "DEVICE",
        )
        .optopt(
            "",
            "format",
            "Output format (F32, S32, S24, S24_3 or S16). Defaults to S16",
            "FORMAT",
        )
        .optopt("", "mixer", "Mixer to use (alsa or softvol)", "MIXER")
        .optopt(
            "m",
            "mixer-name",
            "Alsa mixer name, e.g \"PCM\" or \"Master\". Defaults to 'PCM'",
            "MIXER_NAME",
        )
        .optopt(
            "",
            "mixer-card",
            "Alsa mixer card, e.g \"hw:0\" or similar from `aplay -l`. Defaults to 'default' ",
            "MIXER_CARD",
        )
        .optopt(
            "",
            "mixer-index",
            "Alsa mixer index, Index of the cards mixer. Defaults to 0",
            "MIXER_INDEX",
        )
        .optflag(
            "",
            "mixer-linear-volume",
            "Disable alsa's mapped volume scale (cubic). Default false",
        )
        .optopt(
            "",
            "initial-volume",
            "Initial volume in %, once connected (must be from 0 to 100)",
            "VOLUME",
        )
        .optopt(
            "",
            "zeroconf-port",
            "The port the internal server advertised over zeroconf uses.",
            "ZEROCONF_PORT",
        )
        .optflag(
            "",
            "enable-volume-normalisation",
            "Play all tracks at the same volume",
        )
        .optopt(
            "",
            "normalisation-method",
            "Specify the normalisation method to use - [basic, dynamic]. Default is dynamic.",
            "NORMALISATION_METHOD",
        )
        .optopt(
            "",
            "normalisation-gain-type",
            "Specify the normalisation gain type to use - [track, album]. Default is album.",
            "GAIN_TYPE",
        )
        .optopt(
            "",
            "normalisation-pregain",
            "Pregain (dB) applied by volume normalisation",
            "PREGAIN",
        )
        .optopt(
            "",
            "normalisation-threshold",
            "Threshold (dBFS) to prevent clipping. Default is -1.0.",
            "THRESHOLD",
        )
        .optopt(
            "",
            "normalisation-attack",
            "Attack time (ms) in which the dynamic limiter is reducing gain. Default is 5.",
            "ATTACK",
        )
        .optopt(
            "",
            "normalisation-release",
            "Release or decay time (ms) in which the dynamic limiter is restoring gain. Default is 100.",
            "RELEASE",
        )
        .optopt(
            "",
            "normalisation-knee",
            "Knee steepness of the dynamic limiter. Default is 1.0.",
            "KNEE",
        )
        .optopt(
            "",
            "volume-ctrl",
            "Volume control type - [linear, log, fixed]. Default is logarithmic",
            "VOLUME_CTRL"
        )
        .optflag(
            "",
            "autoplay",
            "autoplay similar songs when your music ends.",
        )
        .optflag(
            "",
            "disable-gapless",
            "disable gapless playback.",
        )
	    .optflag(
            "",
            "passthrough",
            "Pass raw stream to output, only works for \"pipe\"."
        );

    let matches = match opts.parse(&args[1..]) {
        Ok(m) => m,
        Err(f) => {
            eprintln!("error: {}\n{}", f.to_string(), usage(&args[0], &opts));
            exit(1);
        }
    };

    if matches.opt_present("version") {
        print_version();
        exit(0);
    }

    let verbose = matches.opt_present("verbose");
    setup_logging(verbose);

    info!(
        "librespot {semver} {sha} (Built on {build_date}, Build ID: {build_id})",
        semver = version::SEMVER,
        sha = version::SHA_SHORT,
        build_date = version::BUILD_DATE,
        build_id = version::BUILD_ID
    );

    let backend_name = matches.opt_str("backend");
    if backend_name == Some("?".into()) {
        list_backends();
        exit(0);
    }

    let backend = audio_backend::find(backend_name).expect("Invalid backend");

    let format = matches
        .opt_str("format")
        .as_ref()
        .map(|format| AudioFormat::try_from(format).expect("Invalid output format"))
        .unwrap_or_default();

    let device = matches.opt_str("device");
    if device == Some("?".into()) {
        backend(device, format);
        exit(0);
    }

    let mixer_name = matches.opt_str("mixer");
    let mixer = mixer::find(mixer_name.as_ref()).expect("Invalid mixer");

    let mixer_config = MixerConfig {
        card: matches
            .opt_str("mixer-card")
            .unwrap_or_else(|| String::from("default")),
        mixer: matches
            .opt_str("mixer-name")
            .unwrap_or_else(|| String::from("PCM")),
        index: matches
            .opt_str("mixer-index")
            .map(|index| index.parse::<u32>().unwrap())
            .unwrap_or(0),
        mapped_volume: !matches.opt_present("mixer-linear-volume"),
    };

    let cache = {
        let audio_dir;
        let system_dir;
        if matches.opt_present("disable-audio-cache") {
            audio_dir = None;
            system_dir = matches
                .opt_str("system-cache")
                .or_else(|| matches.opt_str("c"))
                .map(|p| p.into());
        } else {
            let cache_dir = matches.opt_str("c");
            audio_dir = cache_dir
                .as_ref()
                .map(|p| AsRef::<Path>::as_ref(p).join("files"));
            system_dir = matches
                .opt_str("system-cache")
                .or(cache_dir)
                .map(|p| p.into());
        }

        match Cache::new(system_dir, audio_dir) {
            Ok(cache) => Some(cache),
            Err(e) => {
                warn!("Cannot create cache: {}", e);
                None
            }
        }
    };

    let initial_volume = matches
        .opt_str("initial-volume")
        .map(|volume| {
            let volume = volume.parse::<u16>().unwrap();
            if volume > 100 {
                panic!("Initial volume must be in the range 0-100");
            }
            (volume as i32 * 0xFFFF / 100) as u16
        })
        .or_else(|| cache.as_ref().and_then(Cache::volume))
        .unwrap_or(0x8000);

    let zeroconf_port = matches
        .opt_str("zeroconf-port")
        .map(|port| port.parse::<u16>().unwrap())
        .unwrap_or(0);

    let name = matches
        .opt_str("name")
        .unwrap_or_else(|| "Librespot".to_string());

    let credentials = {
        let cached_credentials = cache.as_ref().and_then(Cache::credentials);

        let password = |username: &String| -> Option<String> {
            write!(stderr(), "Password for {}: ", username).ok()?;
            stderr().flush().ok()?;
            rpassword::read_password().ok()
        };

        get_credentials(
            matches.opt_str("username"),
            matches.opt_str("password"),
            cached_credentials,
            password,
        )
    };

    let session_config = {
        let device_id = device_id(&name);

        SessionConfig {
            user_agent: version::VERSION_STRING.to_string(),
            device_id,
            proxy: matches.opt_str("proxy").or_else(|| std::env::var("http_proxy").ok()).map(
                |s| {
                    match Url::parse(&s) {
                        Ok(url) => {
                            if url.host().is_none() || url.port_or_known_default().is_none() {
                                panic!("Invalid proxy url, only urls on the format \"http://host:port\" are allowed");
                            }

                            if url.scheme() != "http" {
                                panic!("Only unsecure http:// proxies are supported");
                            }
                            url
                        },
                    Err(err) => panic!("Invalid proxy url: {}, only urls on the format \"http://host:port\" are allowed", err)
                    }
                },
            ),
            ap_port: matches
                .opt_str("ap-port")
                .map(|port| port.parse::<u16>().expect("Invalid port")),
        }
    };

    let passthrough = matches.opt_present("passthrough");

    let player_config = {
        let bitrate = matches
            .opt_str("b")
            .as_ref()
            .map(|bitrate| Bitrate::from_str(bitrate).expect("Invalid bitrate"))
            .unwrap_or_default();
        let gain_type = matches
            .opt_str("normalisation-gain-type")
            .as_ref()
            .map(|gain_type| {
                NormalisationType::from_str(gain_type).expect("Invalid normalisation type")
            })
            .unwrap_or_default();
        let normalisation_method = matches
            .opt_str("normalisation-method")
            .as_ref()
            .map(|gain_type| {
                NormalisationMethod::from_str(gain_type).expect("Invalid normalisation method")
            })
            .unwrap_or_default();

        PlayerConfig {
            bitrate,
            gapless: !matches.opt_present("disable-gapless"),
            normalisation: matches.opt_present("enable-volume-normalisation"),
            normalisation_method,
            normalisation_type: gain_type,
            normalisation_pregain: matches
                .opt_str("normalisation-pregain")
                .map(|pregain| pregain.parse::<f32>().expect("Invalid pregain float value"))
                .unwrap_or(PlayerConfig::default().normalisation_pregain),
            normalisation_threshold: NormalisationData::db_to_ratio(
                matches
                    .opt_str("normalisation-threshold")
                    .map(|threshold| {
                        threshold
                            .parse::<f32>()
                            .expect("Invalid threshold float value")
                    })
                    .unwrap_or(PlayerConfig::default().normalisation_threshold),
            ),
            normalisation_attack: matches
                .opt_str("normalisation-attack")
                .map(|attack| attack.parse::<f32>().expect("Invalid attack float value"))
                .unwrap_or(PlayerConfig::default().normalisation_attack * MILLIS)
                / MILLIS,
            normalisation_release: matches
                .opt_str("normalisation-release")
                .map(|release| release.parse::<f32>().expect("Invalid release float value"))
                .unwrap_or(PlayerConfig::default().normalisation_release * MILLIS)
                / MILLIS,
            normalisation_knee: matches
                .opt_str("normalisation-knee")
                .map(|knee| knee.parse::<f32>().expect("Invalid knee float value"))
                .unwrap_or(PlayerConfig::default().normalisation_knee),
            passthrough,
        }
    };

    let connect_config = {
        let device_type = matches
            .opt_str("device-type")
            .as_ref()
            .map(|device_type| DeviceType::from_str(device_type).expect("Invalid device type"))
            .unwrap_or_default();

        let volume_ctrl = matches
            .opt_str("volume-ctrl")
            .as_ref()
            .map(|volume_ctrl| VolumeCtrl::from_str(volume_ctrl).expect("Invalid volume ctrl type"))
            .unwrap_or_default();

        ConnectConfig {
            name,
            device_type,
            volume: initial_volume,
            volume_ctrl,
            autoplay: matches.opt_present("autoplay"),
        }
    };

    let enable_discovery = !matches.opt_present("disable-discovery");

    Setup {
        format,
        backend,
        cache,
        session_config,
        player_config,
        connect_config,
        credentials,
        device,
        enable_discovery,
        zeroconf_port,
        mixer,
        mixer_config,
        player_event_program: matches.opt_str("onevent"),
        emit_sink_events: matches.opt_present("emit-sink-events"),
    }
}

#[tokio::main(flavor = "current_thread")]
async fn main() {
    if env::var("RUST_BACKTRACE").is_err() {
        env::set_var("RUST_BACKTRACE", "full")
    }

    let args: Vec<String> = std::env::args().collect();
    let setup = get_setup(&args);

    let mut last_credentials = None;
    let mut spirc: Option<Spirc> = None;
    let mut spirc_task: Option<Pin<_>> = None;
    let mut player_event_channel: Option<UnboundedReceiver<PlayerEvent>> = None;
    let mut auto_connect_times: Vec<Instant> = vec![];
    let mut discovery = None;
    let mut connecting: Pin<Box<dyn future::FusedFuture<Output = _>>> = Box::pin(future::pending());

    if setup.enable_discovery {
        let config = setup.connect_config.clone();
        let device_id = setup.session_config.device_id.clone();

        discovery = Some(
            librespot_connect::discovery::discovery(config, device_id, setup.zeroconf_port)
                .unwrap(),
        );
    }

    if let Some(credentials) = setup.credentials {
        last_credentials = Some(credentials.clone());
        connecting = Box::pin(
            Session::connect(
                setup.session_config.clone(),
                credentials,
                setup.cache.clone(),
            )
            .fuse(),
        );
    }

    loop {
        tokio::select! {
            credentials = async { discovery.as_mut().unwrap().next().await }, if discovery.is_some() => {
                match credentials {
                    Some(credentials) => {
                        last_credentials = Some(credentials.clone());
                        auto_connect_times.clear();

                        if let Some(spirc) = spirc.take() {
                            spirc.shutdown();
                        }
                        if let Some(spirc_task) = spirc_task.take() {
                            // Continue shutdown in its own task
                            tokio::spawn(spirc_task);
                        }

                        connecting = Box::pin(Session::connect(
                            setup.session_config.clone(),
                            credentials,
                            setup.cache.clone(),
                        ).fuse());
                    },
                    None => {
                        warn!("Discovery stopped!");
                        discovery = None;
                    }
                }
            },
            session = &mut connecting, if !connecting.is_terminated() => match session {
                Ok(session) => {
                    let mixer_config = setup.mixer_config.clone();
                    let mixer = (setup.mixer)(Some(mixer_config));
                    let player_config = setup.player_config.clone();
                    let connect_config = setup.connect_config.clone();

                    let audio_filter = mixer.get_audio_filter();
                    let format = setup.format;
                    let backend = setup.backend;
                    let device = setup.device.clone();
                    let (player, event_channel) =
                        Player::new(player_config, session.clone(), audio_filter, move || {
                            (backend)(device, format)
                        });

                    if setup.emit_sink_events {
                        if let Some(player_event_program) = setup.player_event_program.clone() {
                            player.set_sink_event_callback(Some(Box::new(move |sink_status| {
                                match emit_sink_event(sink_status, &player_event_program) {
                                    Ok(e) if e.success() => (),
                                    Ok(e) => {
                                        if let Some(code) = e.code() {
                                            warn!("Sink event prog returned exit code {}", code);
                                        } else {
                                            warn!("Sink event prog returned failure");
                                        }
                                    }
                                    Err(e) => {
                                        warn!("Emitting sink event failed: {}", e);
                                    }
                                }
                            })));
                        }
                    };

                    let (spirc_, spirc_task_) = Spirc::new(connect_config, session, player, mixer);

                    spirc = Some(spirc_);
                    spirc_task = Some(Box::pin(spirc_task_));
                    player_event_channel = Some(event_channel);
                },
                Err(e) => {
                    warn!("Connection failed: {}", e);
                }
            },
            _ = async { spirc_task.as_mut().unwrap().await }, if spirc_task.is_some() => {
                spirc_task = None;

                warn!("Spirc shut down unexpectedly");
                while !auto_connect_times.is_empty()
                    && ((Instant::now() - auto_connect_times[0]).as_secs() > 600)
                {
                    let _ = auto_connect_times.remove(0);
                }

                if let Some(credentials) = last_credentials.clone() {
                    if auto_connect_times.len() >= 5 {
                        warn!("Spirc shut down too often. Not reconnecting automatically.");
                    } else {
                        auto_connect_times.push(Instant::now());

                        connecting = Box::pin(Session::connect(
                            setup.session_config.clone(),
                            credentials,
                            setup.cache.clone(),
                        ).fuse());
                    }
                }
            },
            event = async { player_event_channel.as_mut().unwrap().recv().await }, if player_event_channel.is_some() => match event {
                Some(event) => {
                    if let Some(program) = &setup.player_event_program {
                        if let Some(child) = run_program_on_events(event, program) {
<<<<<<< HEAD
                            if child.is_ok() {
                                let child = child
                                    .unwrap()
                                    .map(|status| {
                                        if !status.success() {
                                            error!("child exited with status {:?}", status.code());
                                        }
                                    })
                                    .map_err(|e| error!("failed to wait on child process: {}", e));

                                self.handle.spawn(child);
                            } else {
                                error!("{:?} failed to start", program);
                            }
=======
                            let mut child = child.expect("program failed to start");

                            tokio::spawn(async move {
                                match child.wait().await  {
                                    Ok(status) if !status.success() => error!("child exited with status {:?}", status.code()),
                                    Err(e) => error!("failed to wait on child process: {}", e),
                                    _ => {}
                                }
                            });
>>>>>>> 4925adb4
                        }
                    }
                },
                None => {
                    player_event_channel = None;
                }
            },
            _ = tokio::signal::ctrl_c() => {
                break;
            }
        }
    }

    info!("Gracefully shutting down");

    // Shutdown spirc if necessary
    if let Some(spirc) = spirc {
        spirc.shutdown();

        if let Some(mut spirc_task) = spirc_task {
            tokio::select! {
                _ = tokio::signal::ctrl_c() => (),
                _ = spirc_task.as_mut() => ()
            }
        }
    }
}<|MERGE_RESOLUTION|>--- conflicted
+++ resolved
@@ -687,32 +687,20 @@
                 Some(event) => {
                     if let Some(program) = &setup.player_event_program {
                         if let Some(child) = run_program_on_events(event, program) {
-<<<<<<< HEAD
                             if child.is_ok() {
-                                let child = child
-                                    .unwrap()
-                                    .map(|status| {
-                                        if !status.success() {
-                                            error!("child exited with status {:?}", status.code());
-                                        }
-                                    })
-                                    .map_err(|e| error!("failed to wait on child process: {}", e));
-
-                                self.handle.spawn(child);
+
+                                let mut child = child.unwrap();
+
+                                tokio::spawn(async move {
+                                    match child.wait().await  {
+                                        Ok(status) if !status.success() => error!("child exited with status {:?}", status.code()),
+                                        Err(e) => error!("failed to wait on child process: {}", e),
+                                        _ => {}
+                                    }
+                                });
                             } else {
-                                error!("{:?} failed to start", program);
+                                error!("program failed to start");
                             }
-=======
-                            let mut child = child.expect("program failed to start");
-
-                            tokio::spawn(async move {
-                                match child.wait().await  {
-                                    Ok(status) if !status.success() => error!("child exited with status {:?}", status.code()),
-                                    Err(e) => error!("failed to wait on child process: {}", e),
-                                    _ => {}
-                                }
-                            });
->>>>>>> 4925adb4
                         }
                     }
                 },

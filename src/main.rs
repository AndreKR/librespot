--- conflicted
+++ resolved
@@ -146,7 +146,6 @@
     const CHECK: &str = "check";
     const CLIENT_ID: &str = "client-id";
     const DISABLE_AUDIO_CACHE: &str = "disable-audio-cache";
-    const DISABLE_CREDENTIAL_CACHE: &str = "disable-credential-cache";
     const DISABLE_DISCOVERY: &str = "disable-discovery";
     const DISABLE_GAPLESS: &str = "disable-gapless";
     const ENABLE_AUDIO_CACHE: &str = "enable-audio-cache";
@@ -182,26 +181,9 @@
         "cache",
         "Path to a directory where files will be cached.",
         "PATH",
-<<<<<<< HEAD
     ).optflag("", DISABLE_AUDIO_CACHE, "(Only here fore compatibility with librespot - audio cache is disabled by default).")
     .optflag("", ENABLE_AUDIO_CACHE, "Enable caching of the audio data.")
     .optopt("n", NAME, "Device name", "NAME")
-=======
-    ).optopt(
-        "",
-        SYSTEM_CACHE,
-        "Path to a directory where system files (credentials, volume) will be cached. May be different from the cache option value.",
-        "PATH",
-    ).optopt(
-        "",
-        CACHE_SIZE_LIMIT,
-        "Limits the size of the cache for audio files.",
-        "SIZE"
-    ).optflag("", DISABLE_AUDIO_CACHE, "Disable caching of the audio data.")
-    .optflag("", DISABLE_CREDENTIAL_CACHE, "Disable caching of credentials.")
-    .optopt("n", NAME, "Device name.", "NAME")
-    .optopt("", DEVICE_TYPE, "Displayed device type. Defaults to 'Speaker'.", "TYPE")
->>>>>>> 5049cd76
     .optopt(
         BITRATE,
         "bitrate",
@@ -369,50 +351,13 @@
     };
 
     let cache = {
-<<<<<<< HEAD
-        let system_dir: Option<String> = matches
-            .opt_str("c")
+        let volume_dir: Option<String> = matches
+            .opt_str(CACHE)
             .map(|p| p.into());
 
-        match Cache::new(system_dir, None, None) {
-=======
-        let volume_dir = matches
-            .opt_str(SYSTEM_CACHE)
-            .or_else(|| matches.opt_str(CACHE))
-            .map(|p| p.into());
-
-        let cred_dir = if matches.opt_present(DISABLE_CREDENTIAL_CACHE) {
-            None
-        } else {
-            volume_dir.clone()
-        };
-
-        let audio_dir = if matches.opt_present(DISABLE_AUDIO_CACHE) {
-            None
-        } else {
-            matches
-                .opt_str(CACHE)
-                .as_ref()
-                .map(|p| AsRef::<Path>::as_ref(p).join("files"))
-        };
-
-        let limit = if audio_dir.is_some() {
-            matches
-                .opt_str(CACHE_SIZE_LIMIT)
-                .as_deref()
-                .map(parse_file_size)
-                .map(|e| {
-                    e.unwrap_or_else(|e| {
-                        eprintln!("Invalid argument passed as cache size limit: {}", e);
-                        exit(1);
-                    })
-                })
-        } else {
-            None
-        };
-
-        match Cache::new(cred_dir, volume_dir, audio_dir, limit) {
->>>>>>> 5049cd76
+        let cred_dir = volume_dir.clone();
+
+        match Cache::new(cred_dir, volume_dir, None, None) {
             Ok(cache) => Some(cache),
             Err(e) => {
                 warn!("Cannot create cache: {}", e);

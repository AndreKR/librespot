#[macro_use] extern crate serde_json;

use futures_util::{future, FutureExt, StreamExt};
use librespot_playback::player::PlayerEvent;
use log::{error, info, warn};
use sha1::{Digest, Sha1};
use tokio::sync::mpsc::UnboundedReceiver;
use url::Url;

use librespot::connect::spirc::Spirc;
use librespot::core::authentication::Credentials;
use librespot::core::cache::Cache;
use librespot::core::config::{ConnectConfig, DeviceType, SessionConfig};
use librespot::core::session::Session;
use librespot::core::version;
use librespot::playback::audio_backend::{self, SinkBuilder};
use librespot::playback::config::{
    AudioFormat, Bitrate, NormalisationMethod, NormalisationType, PlayerConfig, VolumeCtrl,
};
<<<<<<< HEAD
use librespot::playback::mixer::{self, MixerConfig, MixerFn};
use librespot::playback::mixer::softmixer::SoftMixer;
use librespot::playback::player::Player;
=======
use librespot::playback::dither;
#[cfg(feature = "alsa-backend")]
use librespot::playback::mixer::alsamixer::AlsaMixer;
use librespot::playback::mixer::{self, MixerConfig, MixerFn};
use librespot::playback::player::{db_to_ratio, ratio_to_db, Player};
>>>>>>> 85d6049e

mod spotty;
use spotty::{LMS};

use std::env;
use std::io::{stderr, Write};
<<<<<<< HEAD
=======
use std::ops::RangeInclusive;
use std::path::Path;
>>>>>>> 85d6049e
use std::pin::Pin;
use std::process::exit;
use std::str::FromStr;
use std::time::Instant;

const VERSION: &'static str = concat!(env!("CARGO_PKG_NAME"), " v", env!("CARGO_PKG_VERSION"));

#[cfg(target_os="windows")]
const NULLDEVICE: &'static str = "NUL";
#[cfg(not(target_os="windows"))]
const NULLDEVICE: &'static str = "/dev/null";

fn device_id(name: &str) -> String {
    hex::encode(Sha1::digest(name.as_bytes()))
}

fn usage(program: &str, opts: &getopts::Options) -> String {
    println!("{}", get_version_string());


    let brief = format!("Usage: {} [options]", program);
    opts.usage(&brief)
}

<<<<<<< HEAD
#[cfg(debug_assertions)]
fn setup_logging(verbose: bool) {
=======
fn setup_logging(quiet: bool, verbose: bool) {
>>>>>>> 85d6049e
    let mut builder = env_logger::Builder::new();
    match env::var("RUST_LOG") {
        Ok(config) => {
            builder.parse_filters(&config);
            builder.init();

            if verbose {
                warn!("`--verbose` flag overidden by `RUST_LOG` environment variable");
            } else if quiet {
                warn!("`--quiet` flag overidden by `RUST_LOG` environment variable");
            }
        }
        Err(_) => {
            if verbose {
<<<<<<< HEAD
                builder.parse_filters("libmdns=info,librespot=debug,spotty=trace");
=======
                builder.parse_filters("libmdns=info,librespot=trace");
            } else if quiet {
                builder.parse_filters("libmdns=warn,librespot=warn");
>>>>>>> 85d6049e
            } else {
                builder.parse_filters("libmdns=info,librespot=info,spotty=info");
            }
            builder.init();

            if verbose && quiet {
                warn!("`--verbose` and `--quiet` are mutually exclusive. Logging can not be both verbose and quiet. Using verbose mode.");
            }
        }
    }
}

<<<<<<< HEAD
=======
fn list_backends() {
    println!("Available backends: ");
    for (&(name, _), idx) in BACKENDS.iter().zip(0..) {
        if idx == 0 {
            println!("- {} (default)", name);
        } else {
            println!("- {}", name);
        }
    }
}

>>>>>>> 85d6049e
pub fn get_credentials<F: FnOnce(&String) -> Option<String>>(
    username: Option<String>,
    password: Option<String>,
    cached_credentials: Option<Credentials>,
    prompt: F,
) -> Option<Credentials> {
    if let Some(username) = username {
        if let Some(password) = password {
            return Some(Credentials::with_password(username, password));
        }

        match cached_credentials {
            Some(credentials) if username == credentials.username => Some(credentials),
            _ => {
                let password = prompt(&username)?;
                Some(Credentials::with_password(username, password))
            }
        }
    } else {
        cached_credentials
    }
}

fn get_version_string() -> String {
    #[cfg(debug_assertions)]
    const BUILD_PROFILE: &str = "debug";
    #[cfg(not(debug_assertions))]
    const BUILD_PROFILE: &str = "release";

    format!(
        "{spottyvers} - using librespot {semver} {sha} (Built on {build_date}, Build ID: {build_id}, Profile: {build_profile})",
        spottyvers = VERSION,
        semver = version::SEMVER,
        sha = version::SHA_SHORT,
        build_date = version::BUILD_DATE,
        build_id = version::BUILD_ID,
        build_profile = BUILD_PROFILE
    )
}

struct Setup {
    format: AudioFormat,
    backend: SinkBuilder,
    mixer: MixerFn,
    cache: Option<Cache>,
    player_config: PlayerConfig,
    session_config: SessionConfig,
    connect_config: ConnectConfig,
    mixer_config: MixerConfig,
    credentials: Option<Credentials>,
    enable_discovery: bool,
    zeroconf_port: u16,

    // spotty
    authenticate: bool,
    single_track:  Option<String>,
    start_position: u32,
    client_id: Option<String>,
    scopes: Option<String>,
    get_token: bool,
    save_token: Option<String>,
    lms: LMS,
}

fn get_setup(args: &[String]) -> Setup {
    const VALID_NORMALISATION_KNEE_RANGE: RangeInclusive<f64> = 0.0..=2.0;
    const VALID_VOLUME_RANGE: RangeInclusive<f64> = 0.0..=100.0;
    const VALID_NORMALISATION_PREGAIN_RANGE: RangeInclusive<f64> = -10.0..=10.0;
    const VALID_NORMALISATION_THRESHOLD_RANGE: RangeInclusive<f64> = -10.0..=0.0;
    const VALID_NORMALISATION_ATTACK_RANGE: RangeInclusive<u64> = 1..=500;
    const VALID_NORMALISATION_RELEASE_RANGE: RangeInclusive<u64> = 1..=1000;

    const AP_PORT: &str = "ap-port";
    const AUTHENTICATE: &str = "a";
    const AUTOPLAY: &str = "autoplay";
<<<<<<< HEAD
    const BITRATE: &str = "b";
    const CACHE: &str = "c";
    const CHECK: &str = "check";
    const CLIENT_ID: &str = "client-id";
=======
    const BACKEND: &str = "backend";
    const BITRATE: &str = "bitrate";
    const CACHE: &str = "cache";
    const CACHE_SIZE_LIMIT: &str = "cache-size-limit";
    const DEVICE: &str = "device";
    const DEVICE_TYPE: &str = "device-type";
>>>>>>> 85d6049e
    const DISABLE_AUDIO_CACHE: &str = "disable-audio-cache";
    const DISABLE_DISCOVERY: &str = "disable-discovery";
    const DISABLE_GAPLESS: &str = "disable-gapless";
    const ENABLE_AUDIO_CACHE: &str = "enable-audio-cache";
    const ENABLE_VOLUME_NORMALISATION: &str = "enable-volume-normalisation";
<<<<<<< HEAD
    const GET_TOKEN: &str = "get-token";
    const HELP: &str = "h";
=======
    const FORMAT: &str = "format";
    const HELP: &str = "help";
>>>>>>> 85d6049e
    const INITIAL_VOLUME: &str = "initial-volume";
    const LMS_AUTH: &str = "lms-auth";
    const LOGITECH_MEDIA_SERVER: &str = "lms";
    const NAME: &str = "name";
    const NORMALISATION_GAIN_TYPE: &str = "normalisation-gain-type";
    const PASSTHROUGH: &str = "passthrough";
    const PASS_THROUGH: &str = "pass-through";
    const PASSWORD: &str = "password";
    const PLAYER_MAC: &str = "player-mac";
    const PROXY: &str = "proxy";
<<<<<<< HEAD
    const SAVE_TOKEN: &str = "save-token";
    const SCOPE: &str = "scope";
    const SINGLE_TRACK: &str = "single-track";
    const START_POSITION: &str = "start-position";
=======
    const QUIET: &str = "quiet";
    const SYSTEM_CACHE: &str = "system-cache";
>>>>>>> 85d6049e
    const USERNAME: &str = "username";
    const VERBOSE: &str = "verbose";
    const VERSION: &str = "version";
    const ZEROCONF_PORT: &str = "zeroconf-port";

    // Mostly arbitrary.
    const AUTOPLAY_SHORT: &str = "A";
    const AP_PORT_SHORT: &str = "a";
    const BACKEND_SHORT: &str = "B";
    const BITRATE_SHORT: &str = "b";
    const SYSTEM_CACHE_SHORT: &str = "C";
    const CACHE_SHORT: &str = "c";
    const DITHER_SHORT: &str = "D";
    const DEVICE_SHORT: &str = "d";
    const VOLUME_CTRL_SHORT: &str = "E";
    const VOLUME_RANGE_SHORT: &str = "e";
    const DEVICE_TYPE_SHORT: &str = "F";
    const FORMAT_SHORT: &str = "f";
    const DISABLE_AUDIO_CACHE_SHORT: &str = "G";
    const DISABLE_GAPLESS_SHORT: &str = "g";
    const DISABLE_CREDENTIAL_CACHE_SHORT: &str = "H";
    const HELP_SHORT: &str = "h";
    const CACHE_SIZE_LIMIT_SHORT: &str = "M";
    const MIXER_TYPE_SHORT: &str = "m";
    const ENABLE_VOLUME_NORMALISATION_SHORT: &str = "N";
    const NAME_SHORT: &str = "n";
    const DISABLE_DISCOVERY_SHORT: &str = "O";
    const ONEVENT_SHORT: &str = "o";
    const PASSTHROUGH_SHORT: &str = "P";
    const PASSWORD_SHORT: &str = "p";
    const EMIT_SINK_EVENTS_SHORT: &str = "Q";
    const QUIET_SHORT: &str = "q";
    const INITIAL_VOLUME_SHORT: &str = "R";
    const ALSA_MIXER_DEVICE_SHORT: &str = "S";
    const ALSA_MIXER_INDEX_SHORT: &str = "s";
    const ALSA_MIXER_CONTROL_SHORT: &str = "T";
    const NORMALISATION_ATTACK_SHORT: &str = "U";
    const USERNAME_SHORT: &str = "u";
    const VERSION_SHORT: &str = "V";
    const VERBOSE_SHORT: &str = "v";
    const NORMALISATION_GAIN_TYPE_SHORT: &str = "W";
    const NORMALISATION_KNEE_SHORT: &str = "w";
    const NORMALISATION_METHOD_SHORT: &str = "X";
    const PROXY_SHORT: &str = "x";
    const NORMALISATION_PREGAIN_SHORT: &str = "Y";
    const NORMALISATION_RELEASE_SHORT: &str = "y";
    const NORMALISATION_THRESHOLD_SHORT: &str = "Z";
    const ZEROCONF_PORT_SHORT: &str = "z";

    // Options that have different desc's
    // depending on what backends were enabled at build time.
    #[cfg(feature = "alsa-backend")]
    const MIXER_TYPE_DESC: &str = "Mixer to use {alsa|softvol}. Defaults to softvol.";
    #[cfg(not(feature = "alsa-backend"))]
    const MIXER_TYPE_DESC: &str = "Not supported by the included audio backend(s).";
    #[cfg(any(
        feature = "alsa-backend",
        feature = "rodio-backend",
        feature = "portaudio-backend"
    ))]
    const DEVICE_DESC: &str = "Audio device to use. Use ? to list options if using alsa, portaudio or rodio. Defaults to the backend's default.";
    #[cfg(not(any(
        feature = "alsa-backend",
        feature = "rodio-backend",
        feature = "portaudio-backend"
    )))]
    const DEVICE_DESC: &str = "Not supported by the included audio backend(s).";
    #[cfg(feature = "alsa-backend")]
    const ALSA_MIXER_CONTROL_DESC: &str =
        "Alsa mixer control, e.g. PCM, Master or similar. Defaults to PCM.";
    #[cfg(not(feature = "alsa-backend"))]
    const ALSA_MIXER_CONTROL_DESC: &str = "Not supported by the included audio backend(s).";
    #[cfg(feature = "alsa-backend")]
    const ALSA_MIXER_DEVICE_DESC: &str = "Alsa mixer device, e.g hw:0 or similar from `aplay -l`. Defaults to `--device` if specified, default otherwise.";
    #[cfg(not(feature = "alsa-backend"))]
    const ALSA_MIXER_DEVICE_DESC: &str = "Not supported by the included audio backend(s).";
    #[cfg(feature = "alsa-backend")]
    const ALSA_MIXER_INDEX_DESC: &str = "Alsa index of the cards mixer. Defaults to 0.";
    #[cfg(not(feature = "alsa-backend"))]
    const ALSA_MIXER_INDEX_DESC: &str = "Not supported by the included audio backend(s).";
    #[cfg(feature = "alsa-backend")]
    const INITIAL_VOLUME_DESC: &str = "Initial volume in % from 0 - 100. Default for softvol: 50. For the alsa mixer: the current volume.";
    #[cfg(not(feature = "alsa-backend"))]
    const INITIAL_VOLUME_DESC: &str = "Initial volume in % from 0 - 100. Defaults to 50.";
    #[cfg(feature = "alsa-backend")]
    const VOLUME_RANGE_DESC: &str = "Range of the volume control (dB) from 0.0 to 100.0. Default for softvol: 60.0. For the alsa mixer: what the control supports.";
    #[cfg(not(feature = "alsa-backend"))]
    const VOLUME_RANGE_DESC: &str =
        "Range of the volume control (dB) from 0.0 to 100.0. Defaults to 60.0.";

    let mut opts = getopts::Options::new();
    opts.optflag(
        HELP_SHORT,
        HELP,
        "Print this help menu.",
<<<<<<< HEAD
    ).optopt(
        CACHE,
        "cache",
        "Path to a directory where files will be cached.",
        "PATH",
    ).optflag("", DISABLE_AUDIO_CACHE, "(Only here fore compatibility with librespot - audio cache is disabled by default).")
    .optflag("", ENABLE_AUDIO_CACHE, "Enable caching of the audio data.")
    .optopt("n", NAME, "Device name", "NAME")
    .optopt(
        BITRATE,
        "bitrate",
        "Bitrate (96, 160 or 320). Defaults to 160",
        "BITRATE",
    )
    .optflag("v", VERBOSE, "Enable verbose output.")
    .optflag("V", VERSION, "Display librespot version string.")
    .optopt("u", USERNAME, "Username used to sign in with.", "USERNAME")
    .optopt("p", PASSWORD, "Password used to sign in with.", "PASSWORD")
    .optopt("", PROXY, "HTTP proxy to use when connecting.", "URL")
    .optopt("", AP_PORT, "Connect to an AP with a specified port. If no AP with that port is present a fallback AP will be used. Available ports are usually 80, 443 and 4070.", "PORT")
    .optflag("", DISABLE_DISCOVERY, "Disable zeroconf discovery mode.")
    .optopt(
        "",
        INITIAL_VOLUME,
        "Initial volume (%) once connected {0..100}. Defaults to 50 for softvol and for Alsa mixer the current volume.",
=======
    )
    .optflag(
        VERSION_SHORT,
        VERSION,
        "Display librespot version string.",
    )
    .optflag(
        VERBOSE_SHORT,
        VERBOSE,
        "Enable verbose log output.",
    )
    .optflag(
        QUIET_SHORT,
        QUIET,
        "Only log warning and error messages.",
    )
    .optflag(
        DISABLE_AUDIO_CACHE_SHORT,
        DISABLE_AUDIO_CACHE,
        "Disable caching of the audio data.",
    )
    .optflag(
        DISABLE_CREDENTIAL_CACHE_SHORT,
        DISABLE_CREDENTIAL_CACHE,
        "Disable caching of credentials.",
    )
    .optflag(
        DISABLE_DISCOVERY_SHORT,
        DISABLE_DISCOVERY,
        "Disable zeroconf discovery mode.",
    )
    .optflag(
        DISABLE_GAPLESS_SHORT,
        DISABLE_GAPLESS,
        "Disable gapless playback.",
    )
    .optflag(
        EMIT_SINK_EVENTS_SHORT,
        EMIT_SINK_EVENTS,
        "Run PROGRAM set by `--onevent` before the sink is opened and after it is closed.",
    )
    .optflag(
        AUTOPLAY_SHORT,
        AUTOPLAY,
        "Automatically play similar songs when your music ends.",
    )
    .optflag(
        PASSTHROUGH_SHORT,
        PASSTHROUGH,
        "Pass a raw stream to the output. Only works with the pipe and subprocess backends.",
    )
    .optflag(
        ENABLE_VOLUME_NORMALISATION_SHORT,
        ENABLE_VOLUME_NORMALISATION,
        "Play all tracks at approximately the same apparent volume.",
    )
    .optopt(
        NAME_SHORT,
        NAME,
        "Device name. Defaults to Librespot.",
        "NAME",
    )
    .optopt(
        BITRATE_SHORT,
        BITRATE,
        "Bitrate (kbps) {96|160|320}. Defaults to 160.",
        "BITRATE",
    )
    .optopt(
        FORMAT_SHORT,
        FORMAT,
        "Output format {F64|F32|S32|S24|S24_3|S16}. Defaults to S16.",
        "FORMAT",
    )
    .optopt(
        DITHER_SHORT,
        DITHER,
        "Specify the dither algorithm to use {none|gpdf|tpdf|tpdf_hp}. Defaults to tpdf for formats S16, S24, S24_3 and none for other formats.",
        "DITHER",
    )
    .optopt(
        DEVICE_TYPE_SHORT,
        DEVICE_TYPE,
        "Displayed device type. Defaults to speaker.",
        "TYPE",
    )
    .optopt(
        CACHE_SHORT,
        CACHE,
        "Path to a directory where files will be cached.",
        "PATH",
    )
    .optopt(
        SYSTEM_CACHE_SHORT,
        SYSTEM_CACHE,
        "Path to a directory where system files (credentials, volume) will be cached. May be different from the `--cache` option value.",
        "PATH",
    )
    .optopt(
        CACHE_SIZE_LIMIT_SHORT,
        CACHE_SIZE_LIMIT,
        "Limits the size of the cache for audio files. It's possible to use suffixes like K, M or G, e.g. 16G for example.",
        "SIZE"
    )
    .optopt(
        BACKEND_SHORT,
        BACKEND,
        "Audio backend to use. Use ? to list options.",
        "NAME",
    )
    .optopt(
        USERNAME_SHORT,
        USERNAME,
        "Username used to sign in with.",
        "USERNAME",
    )
    .optopt(
        PASSWORD_SHORT,
        PASSWORD,
        "Password used to sign in with.",
        "PASSWORD",
    )
    .optopt(
        ONEVENT_SHORT,
        ONEVENT,
        "Run PROGRAM when a playback event occurs.",
        "PROGRAM",
    )
    .optopt(
        ALSA_MIXER_CONTROL_SHORT,
        ALSA_MIXER_CONTROL,
        ALSA_MIXER_CONTROL_DESC,
        "NAME",
    )
    .optopt(
        ALSA_MIXER_DEVICE_SHORT,
        ALSA_MIXER_DEVICE,
        ALSA_MIXER_DEVICE_DESC,
        "DEVICE",
    )
    .optopt(
        ALSA_MIXER_INDEX_SHORT,
        ALSA_MIXER_INDEX,
        ALSA_MIXER_INDEX_DESC,
        "NUMBER",
    )
    .optopt(
        MIXER_TYPE_SHORT,
        MIXER_TYPE,
        MIXER_TYPE_DESC,
        "MIXER",
    )
    .optopt(
        DEVICE_SHORT,
        DEVICE,
        DEVICE_DESC,
        "NAME",
    )
    .optopt(
        INITIAL_VOLUME_SHORT,
        INITIAL_VOLUME,
        INITIAL_VOLUME_DESC,
>>>>>>> 85d6049e
        "VOLUME",
    )
    .optopt(
        VOLUME_CTRL_SHORT,
        VOLUME_CTRL,
        "Volume control scale type {cubic|fixed|linear|log}. Defaults to log.",
        "VOLUME_CTRL"
    )
    .optopt(
        VOLUME_RANGE_SHORT,
        VOLUME_RANGE,
        VOLUME_RANGE_DESC,
        "RANGE",
    )
    .optopt(
<<<<<<< HEAD
        "",
=======
        NORMALISATION_METHOD_SHORT,
        NORMALISATION_METHOD,
        "Specify the normalisation method to use {basic|dynamic}. Defaults to dynamic.",
        "METHOD",
    )
    .optopt(
        NORMALISATION_GAIN_TYPE_SHORT,
>>>>>>> 85d6049e
        NORMALISATION_GAIN_TYPE,
        "Specify the normalisation gain type to use {track|album|auto}. Defaults to auto.",
        "TYPE",
    )
<<<<<<< HEAD
    .optflag(
        "",
        AUTOPLAY,
        "autoplay similar songs when your music ends.",
    )
    .optflag(
        "",
        DISABLE_GAPLESS,
        "disable gapless playback.",
    )
    .optflag(
        "",
        PASSTHROUGH,
        "Pass a raw stream to the output. Only works with the pipe and subprocess backends.",
    )

    // spotty
    .optflag(
        AUTHENTICATE,
        "authenticate",
        "Authenticate given username and password. Make sure you define a cache folder to store credentials."
    )
    .optopt(
        "",
        SINGLE_TRACK,
        "Play a single track ID and exit.",
        "ID"
    )
    .optopt(
        "",
        START_POSITION,
        "Position (in seconds) where playback should be started. Only valid with the --single-track option.",
        "STARTPOSITION"
    )
    .optflag(
        "x",
        CHECK,
        "Run quick internal check"
    )
    .optopt(
        "i",
        CLIENT_ID,
        "A Spotify client_id to be used to get the oauth token. Required with the --get-token request.",
        "CLIENT_ID"
    )
    .optopt(
        "",
        SCOPE,
        "The scopes you want to have access to with the oauth token.",
        "SCOPE"
    )
    .optflag(
        "t",
        GET_TOKEN,
        "Get oauth token to be used with the web API etc. and print it to the console."
    )
    .optopt(
        "T",
        SAVE_TOKEN,
        "Get oauth token to be used with the web API etc. and store it in the given file.",
        "TOKENFILE"
    )
    .optflag(
        "",
        PASS_THROUGH,
        "Pass raw stream to output, only works for \"pipe\"."
    )
    .optopt(
        "",
        LOGITECH_MEDIA_SERVER,
        "hostname and port of Logitech Media Server instance (eg. localhost:9000)",
        "LMS"
    )
    .optopt(
        "",
        LMS_AUTH,
        "Authentication data to access Logitech Media Server",
        "LMSAUTH"
    )
    .optopt(
        "",
        PLAYER_MAC,
        "MAC address of the Squeezebox to be controlled",
        "MAC"
=======
    .optopt(
        NORMALISATION_PREGAIN_SHORT,
        NORMALISATION_PREGAIN,
        "Pregain (dB) applied by volume normalisation from -10.0 to 10.0. Defaults to 0.0.",
        "PREGAIN",
    )
    .optopt(
        NORMALISATION_THRESHOLD_SHORT,
        NORMALISATION_THRESHOLD,
        "Threshold (dBFS) at which point the dynamic limiter engages to prevent clipping from 0.0 to -10.0. Defaults to -2.0.",
        "THRESHOLD",
    )
    .optopt(
        NORMALISATION_ATTACK_SHORT,
        NORMALISATION_ATTACK,
        "Attack time (ms) in which the dynamic limiter reduces gain from 1 to 500. Defaults to 5.",
        "TIME",
    )
    .optopt(
        NORMALISATION_RELEASE_SHORT,
        NORMALISATION_RELEASE,
        "Release or decay time (ms) in which the dynamic limiter restores gain from 1 to 1000. Defaults to 100.",
        "TIME",
    )
    .optopt(
        NORMALISATION_KNEE_SHORT,
        NORMALISATION_KNEE,
        "Knee steepness of the dynamic limiter from 0.0 to 2.0. Defaults to 1.0.",
        "KNEE",
    )
    .optopt(
        ZEROCONF_PORT_SHORT,
        ZEROCONF_PORT,
        "The port the internal server advertises over zeroconf 1 - 65535. Ports <= 1024 may require root privileges.",
        "PORT",
    )
    .optopt(
        PROXY_SHORT,
        PROXY,
        "HTTP proxy to use when connecting.",
        "URL",
    )
    .optopt(
        AP_PORT_SHORT,
        AP_PORT,
        "Connect to an AP with a specified port 1 - 65535. If no AP with that port is present a fallback AP will be used. Available ports are usually 80, 443 and 4070.",
        "PORT",
>>>>>>> 85d6049e
    );

    let matches = match opts.parse(&args[1..]) {
        Ok(m) => m,
        Err(f) => {
            eprintln!(
                "Error parsing command line options: {}\n{}",
                f,
                usage(&args[0], &opts)
            );
            exit(1);
        }
    };

    if matches.opt_present(HELP) {
        println!("{}", usage(&args[0], &opts));
        exit(0);
    }

    if matches.opt_present(VERSION) {
        println!("{}", get_version_string());
        exit(0);
    }

<<<<<<< HEAD
    if matches.opt_present(CHECK) {
        spotty::check(get_version_string());
    }


    #[cfg(debug_assertions)]
    {
    let verbose = matches.opt_present(VERBOSE);
    setup_logging(verbose);
    }

    info!("{}", get_version_string());

    let mixer = mixer::find(Some(SoftMixer::NAME).as_deref()).expect("Invalid mixer");

    let mixer_config = MixerConfig {
        device: String::from("default"),
        control: String::from("PCM"),
        index: 0,
        volume_ctrl: VolumeCtrl::Linear,
=======
    setup_logging(matches.opt_present(QUIET), matches.opt_present(VERBOSE));

    info!("{}", get_version_string());

    #[cfg(not(feature = "alsa-backend"))]
    for a in &[
        MIXER_TYPE,
        ALSA_MIXER_DEVICE,
        ALSA_MIXER_INDEX,
        ALSA_MIXER_CONTROL,
    ] {
        if matches.opt_present(a) {
            warn!("Alsa specific options have no effect if the alsa backend is not enabled at build time.");
            break;
        }
    }

    let backend_name = matches.opt_str(BACKEND);
    if backend_name == Some("?".into()) {
        list_backends();
        exit(0);
    }

    let backend = audio_backend::find(backend_name).unwrap_or_else(|| {
        error!(
            "Invalid `--{}` / `-{}`: {}",
            BACKEND,
            BACKEND_SHORT,
            matches.opt_str(BACKEND).unwrap_or_default()
        );
        list_backends();
        exit(1);
    });

    let format = matches
        .opt_str(FORMAT)
        .as_deref()
        .map(|format| {
            AudioFormat::from_str(format).unwrap_or_else(|_| {
                error!("Invalid `--{}` / `-{}`: {}", FORMAT, FORMAT_SHORT, format);
                println!(
                    "Valid `--{}` / `-{}` values: F64, F32, S32, S24, S24_3, S16",
                    FORMAT, FORMAT_SHORT
                );
                println!("Default: {:?}", AudioFormat::default());
                exit(1);
            })
        })
        .unwrap_or_default();

    #[cfg(any(
        feature = "alsa-backend",
        feature = "rodio-backend",
        feature = "portaudio-backend"
    ))]
    let device = matches.opt_str(DEVICE);

    #[cfg(any(
        feature = "alsa-backend",
        feature = "rodio-backend",
        feature = "portaudio-backend"
    ))]
    if device == Some("?".into()) {
        backend(device, format);
        exit(0);
    }

    #[cfg(not(any(
        feature = "alsa-backend",
        feature = "rodio-backend",
        feature = "portaudio-backend"
    )))]
    let device: Option<String> = None;

    #[cfg(not(any(
        feature = "alsa-backend",
        feature = "rodio-backend",
        feature = "portaudio-backend"
    )))]
    if matches.opt_present(DEVICE) {
        warn!(
            "The `--{}` / `-{}` option is not supported by the included audio backend(s), and has no effect.",
            DEVICE, DEVICE_SHORT,
        );
    }

    #[cfg(feature = "alsa-backend")]
    let mixer_type = matches.opt_str(MIXER_TYPE);
    #[cfg(not(feature = "alsa-backend"))]
    let mixer_type: Option<String> = None;

    let mixer = mixer::find(mixer_type.as_deref()).unwrap_or_else(|| {
        error!(
            "Invalid `--{}` / `-{}`: {}",
            MIXER_TYPE,
            MIXER_TYPE_SHORT,
            matches.opt_str(MIXER_TYPE).unwrap_or_default()
        );
        println!(
            "Valid `--{}` / `-{}` values: alsa, softvol",
            MIXER_TYPE, MIXER_TYPE_SHORT
        );
        println!("Default: softvol");
        exit(1);
    });

    let mixer_config = {
        let mixer_default_config = MixerConfig::default();

        #[cfg(feature = "alsa-backend")]
        let device = matches.opt_str(ALSA_MIXER_DEVICE).unwrap_or_else(|| {
            if let Some(ref device_name) = device {
                device_name.to_string()
            } else {
                mixer_default_config.device.clone()
            }
        });

        #[cfg(not(feature = "alsa-backend"))]
        let device = mixer_default_config.device;

        #[cfg(feature = "alsa-backend")]
        let index = matches
            .opt_str(ALSA_MIXER_INDEX)
            .map(|index| {
                index.parse::<u32>().unwrap_or_else(|_| {
                    error!(
                        "Invalid `--{}` / `-{}`: {}",
                        ALSA_MIXER_INDEX, ALSA_MIXER_INDEX_SHORT, index
                    );
                    println!("Default: {}", mixer_default_config.index);
                    exit(1);
                })
            })
            .unwrap_or_else(|| mixer_default_config.index);

        #[cfg(not(feature = "alsa-backend"))]
        let index = mixer_default_config.index;

        #[cfg(feature = "alsa-backend")]
        let control = matches
            .opt_str(ALSA_MIXER_CONTROL)
            .unwrap_or(mixer_default_config.control);

        #[cfg(not(feature = "alsa-backend"))]
        let control = mixer_default_config.control;

        let volume_range = matches
            .opt_str(VOLUME_RANGE)
            .map(|range| {
                let on_error = || {
                    error!(
                        "Invalid `--{}` / `-{}`: {}",
                        VOLUME_RANGE, VOLUME_RANGE_SHORT, range
                    );
                    println!(
                        "Valid `--{}` / `-{}` values: {} - {}",
                        VOLUME_RANGE,
                        VOLUME_RANGE_SHORT,
                        VALID_VOLUME_RANGE.start(),
                        VALID_VOLUME_RANGE.end()
                    );
                    #[cfg(feature = "alsa-backend")]
                    println!(
                        "Default: softvol - {}, alsa - what the control supports",
                        VolumeCtrl::DEFAULT_DB_RANGE
                    );
                    #[cfg(not(feature = "alsa-backend"))]
                    println!("Default: {}", VolumeCtrl::DEFAULT_DB_RANGE);
                };

                let range = range.parse::<f64>().unwrap_or_else(|_| {
                    on_error();
                    exit(1);
                });

                if !(VALID_VOLUME_RANGE).contains(&range) {
                    on_error();
                    exit(1);
                }

                range
            })
            .unwrap_or_else(|| match mixer_type.as_deref() {
                #[cfg(feature = "alsa-backend")]
                Some(AlsaMixer::NAME) => 0.0, // let alsa query the control
                _ => VolumeCtrl::DEFAULT_DB_RANGE,
            });

        let volume_ctrl = matches
            .opt_str(VOLUME_CTRL)
            .as_deref()
            .map(|volume_ctrl| {
                VolumeCtrl::from_str_with_range(volume_ctrl, volume_range).unwrap_or_else(|_| {
                    error!(
                        "Invalid `--{}` / `-{}`: {}",
                        VOLUME_CTRL, VOLUME_CTRL_SHORT, volume_ctrl
                    );
                    println!(
                        "Valid `--{}` / `-{}` values: cubic, fixed, linear, log",
                        VOLUME_CTRL, VOLUME_CTRL
                    );
                    println!("Default: log");
                    exit(1);
                })
            })
            .unwrap_or_else(|| VolumeCtrl::Log(volume_range));

        MixerConfig {
            device,
            control,
            index,
            volume_ctrl,
        }
>>>>>>> 85d6049e
    };

    let cache = {
        let volume_dir: Option<String> = matches
            .opt_str(CACHE)
            .map(|p| p.into());

        let cred_dir = volume_dir.clone();

<<<<<<< HEAD
        match Cache::new(cred_dir, volume_dir, None, None) {
=======
        let audio_dir = if matches.opt_present(DISABLE_AUDIO_CACHE) {
            None
        } else {
            matches
                .opt_str(CACHE)
                .as_ref()
                .map(|p| AsRef::<Path>::as_ref(p).join("files"))
        };

        let limit = if audio_dir.is_some() {
            matches
                .opt_str(CACHE_SIZE_LIMIT)
                .as_deref()
                .map(parse_file_size)
                .map(|e| {
                    e.unwrap_or_else(|e| {
                        error!(
                            "Invalid `--{}` / `-{}`: {}",
                            CACHE_SIZE_LIMIT, CACHE_SIZE_LIMIT_SHORT, e
                        );
                        exit(1);
                    })
                })
        } else {
            None
        };

        if audio_dir.is_none() && matches.opt_present(CACHE_SIZE_LIMIT) {
            warn!(
                "Without a `--{}` / `-{}` path, and/or if the `--{}` / `-{}` flag is set, `--{}` / `-{}` has no effect.",
                CACHE, CACHE_SHORT, DISABLE_AUDIO_CACHE, DISABLE_AUDIO_CACHE_SHORT, CACHE_SIZE_LIMIT, CACHE_SIZE_LIMIT_SHORT
            );
        }

        match Cache::new(cred_dir, volume_dir, audio_dir, limit) {
>>>>>>> 85d6049e
            Ok(cache) => Some(cache),
            Err(e) => {
                warn!("Cannot create cache: {}", e);
                None
            }
        }
    };

<<<<<<< HEAD
    let initial_volume = matches
        .opt_str(INITIAL_VOLUME)
        .map(|initial_volume| {
            let volume = initial_volume.parse::<u16>().unwrap();
            if volume > 100 {
                error!("Initial volume must be in the range 0-100.");
                // the cast will saturate, not necessary to take further action
            }
            (volume as f32 / 100.0 * VolumeCtrl::MAX_VOLUME as f32) as u16
        })
        .or_else(|| cache.as_ref().and_then(Cache::volume));

    let zeroconf_port = matches
        .opt_str(ZEROCONF_PORT)
        .map(|port| port.parse::<u16>().unwrap())
        .unwrap_or(0);

    let name = matches
        .opt_str(NAME)
        .unwrap_or_else(|| "Spotty".to_string());

=======
>>>>>>> 85d6049e
    let credentials = {
        let cached_credentials = cache.as_ref().and_then(Cache::credentials);

        let password = |username: &String| -> Option<String> {
            write!(stderr(), "Password for {}: ", username).ok()?;
            stderr().flush().ok()?;
            rpassword::read_password().ok()
        };

        get_credentials(
            matches.opt_str(USERNAME),
            matches.opt_str(PASSWORD),
            cached_credentials,
            password,
        )
    };

    let enable_discovery = !matches.opt_present(DISABLE_DISCOVERY);

    if credentials.is_none() && !enable_discovery {
        error!("Credentials are required if discovery is disabled.");
        exit(1);
    }

    if !enable_discovery && matches.opt_present(ZEROCONF_PORT) {
        warn!(
            "With the `--{}` / `-{}` flag set `--{}` / `-{}` has no effect.",
            DISABLE_DISCOVERY, DISABLE_DISCOVERY_SHORT, ZEROCONF_PORT, ZEROCONF_PORT_SHORT
        );
    }

    let zeroconf_port = if enable_discovery {
        matches
            .opt_str(ZEROCONF_PORT)
            .map(|port| {
                let on_error = || {
                    error!(
                        "Invalid `--{}` / `-{}`: {}",
                        ZEROCONF_PORT, ZEROCONF_PORT_SHORT, port
                    );
                    println!(
                        "Valid `--{}` / `-{}` values: 1 - 65535",
                        ZEROCONF_PORT, ZEROCONF_PORT_SHORT
                    );
                };

                let port = port.parse::<u16>().unwrap_or_else(|_| {
                    on_error();
                    exit(1);
                });

                if port == 0 {
                    on_error();
                    exit(1);
                }

                port
            })
            .unwrap_or(0)
    } else {
        0
    };

    let connect_config = {
        let connect_default_config = ConnectConfig::default();

        let name = matches
            .opt_str(NAME)
            .unwrap_or_else(|| connect_default_config.name.clone());

        let initial_volume = matches
            .opt_str(INITIAL_VOLUME)
            .map(|initial_volume| {
                let on_error = || {
                    error!(
                        "Invalid `--{}` / `-{}`: {}",
                        INITIAL_VOLUME, INITIAL_VOLUME_SHORT, initial_volume
                    );
                    println!(
                        "Valid `--{}` / `-{}` values: 0 - 100",
                        INITIAL_VOLUME, INITIAL_VOLUME_SHORT
                    );
                    #[cfg(feature = "alsa-backend")]
                    println!(
                        "Default: {}, or the current value when the alsa mixer is used.",
                        connect_default_config.initial_volume.unwrap_or_default()
                    );
                    #[cfg(not(feature = "alsa-backend"))]
                    println!(
                        "Default: {}",
                        connect_default_config.initial_volume.unwrap_or_default()
                    );
                };

                let volume = initial_volume.parse::<u16>().unwrap_or_else(|_| {
                    on_error();
                    exit(1);
                });

                if volume > 100 {
                    on_error();
                    exit(1);
                }

                (volume as f32 / 100.0 * VolumeCtrl::MAX_VOLUME as f32) as u16
            })
            .or_else(|| match mixer_type.as_deref() {
                #[cfg(feature = "alsa-backend")]
                Some(AlsaMixer::NAME) => None,
                _ => cache.as_ref().and_then(Cache::volume),
            });

        let device_type = matches
            .opt_str(DEVICE_TYPE)
            .as_deref()
            .map(|device_type| {
                DeviceType::from_str(device_type).unwrap_or_else(|_| {
                    error!("Invalid `--{}` / `-{}`: {}", DEVICE_TYPE, DEVICE_TYPE_SHORT, device_type);
                    println!("Valid `--{}` / `-{}` values: computer, tablet, smartphone, speaker, tv, avr, stb, audiodongle, \
                        gameconsole, castaudio, castvideo, automobile, smartwatch, chromebook, carthing, homething",
                        DEVICE_TYPE, DEVICE_TYPE_SHORT
                    );
                    println!("Default: speaker");
                    exit(1);
                })
            })
            .unwrap_or_default();

        let has_volume_ctrl = !matches!(mixer_config.volume_ctrl, VolumeCtrl::Fixed);
        let autoplay = matches.opt_present(AUTOPLAY);

        ConnectConfig {
            name,
            device_type,
            initial_volume,
            has_volume_ctrl,
            autoplay,
        }
    };

    let session_config = {
        let device_id = device_id(&connect_config.name);

        SessionConfig {
            user_agent: version::VERSION_STRING.to_string(),
            device_id,
            proxy: matches.opt_str(PROXY).or_else(|| std::env::var("http_proxy").ok()).map(
                |s| {
                    match Url::parse(&s) {
                        Ok(url) => {
                            if url.host().is_none() || url.port_or_known_default().is_none() {
                                error!("Invalid proxy url, only URLs on the format \"http://host:port\" are allowed");
                                exit(1);
                            }

                            if url.scheme() != "http" {
                                error!("Only unsecure http:// proxies are supported");
                                exit(1);
                            }

                            url
                        },
                        Err(e) => {
                            error!("Invalid proxy URL: {}, only URLs in the format \"http://host:port\" are allowed", e);
                            exit(1);
                        }
                    }
                },
            ),
            ap_port: matches
                .opt_str(AP_PORT)
                .map(|port| {
                    let on_error = || {
                        error!("Invalid `--{}` / `-{}`: {}", AP_PORT, AP_PORT_SHORT, port);
                        println!("Valid `--{}` / `-{}` values: 1 - 65535", AP_PORT, AP_PORT_SHORT);
                    };

                    let port = port.parse::<u16>().unwrap_or_else(|_| {
                        on_error();
                        exit(1);
                    });

                    if port == 0 {
                        on_error();
                        exit(1);
                    }

                    port
                }),
        }
    };

    let passthrough = matches.opt_present(PASSTHROUGH) || matches.opt_present(PASS_THROUGH);

    let player_config = {
        let player_default_config = PlayerConfig::default();

        let bitrate = matches
            .opt_str(BITRATE)
            .as_deref()
            .map(|bitrate| {
                Bitrate::from_str(bitrate).unwrap_or_else(|_| {
                    error!(
                        "Invalid `--{}` / `-{}`: {}",
                        BITRATE, BITRATE_SHORT, bitrate
                    );
                    println!(
                        "Valid `--{}` / `-{}` values: 96, 160, 320",
                        BITRATE, BITRATE_SHORT
                    );
                    println!("Default: 160");
                    exit(1);
                })
            })
            .unwrap_or(player_default_config.bitrate);

<<<<<<< HEAD
        let normalisation_type = matches
            .opt_str(NORMALISATION_GAIN_TYPE)
            .as_deref()
            .map(|gain_type| {
                NormalisationType::from_str(gain_type).expect("Invalid normalisation type")
            })
            .unwrap_or_default();
=======
        let gapless = !matches.opt_present(DISABLE_GAPLESS);

        let normalisation = matches.opt_present(ENABLE_VOLUME_NORMALISATION);

        let normalisation_method;
        let normalisation_type;
        let normalisation_pregain;
        let normalisation_threshold;
        let normalisation_attack;
        let normalisation_release;
        let normalisation_knee;

        if !normalisation {
            for a in &[
                NORMALISATION_METHOD,
                NORMALISATION_GAIN_TYPE,
                NORMALISATION_PREGAIN,
                NORMALISATION_THRESHOLD,
                NORMALISATION_ATTACK,
                NORMALISATION_RELEASE,
                NORMALISATION_KNEE,
            ] {
                if matches.opt_present(a) {
                    warn!(
                        "Without the `--{}` / `-{}` flag normalisation options have no effect.",
                        ENABLE_VOLUME_NORMALISATION, ENABLE_VOLUME_NORMALISATION_SHORT,
                    );
                    break;
                }
            }

            normalisation_method = player_default_config.normalisation_method;
            normalisation_type = player_default_config.normalisation_type;
            normalisation_pregain = player_default_config.normalisation_pregain;
            normalisation_threshold = player_default_config.normalisation_threshold;
            normalisation_attack = player_default_config.normalisation_attack;
            normalisation_release = player_default_config.normalisation_release;
            normalisation_knee = player_default_config.normalisation_knee;
        } else {
            normalisation_method = matches
                .opt_str(NORMALISATION_METHOD)
                .as_deref()
                .map(|method| {
                    warn!(
                        "`--{}` / `-{}` will be deprecated in a future release.",
                        NORMALISATION_METHOD, NORMALISATION_METHOD_SHORT
                    );

                    let method = NormalisationMethod::from_str(method).unwrap_or_else(|_| {
                        error!(
                            "Invalid `--{}` / `-{}`: {}",
                            NORMALISATION_METHOD, NORMALISATION_METHOD_SHORT, method
                        );
                        println!(
                            "Valid `--{}` / `-{}` values: basic, dynamic",
                            NORMALISATION_METHOD, NORMALISATION_METHOD_SHORT
                        );
                        println!("Default: {:?}", player_default_config.normalisation_method);
                        exit(1);
                    });

                    if matches!(method, NormalisationMethod::Basic) {
                        warn!(
                            "`--{}` / `-{}` {:?} will be deprecated in a future release.",
                            NORMALISATION_METHOD, NORMALISATION_METHOD_SHORT, method
                        );
                    }

                    method
                })
                .unwrap_or(player_default_config.normalisation_method);

            normalisation_type = matches
                .opt_str(NORMALISATION_GAIN_TYPE)
                .as_deref()
                .map(|gain_type| {
                    NormalisationType::from_str(gain_type).unwrap_or_else(|_| {
                        error!(
                            "Invalid `--{}` / `-{}`: {}",
                            NORMALISATION_GAIN_TYPE, NORMALISATION_GAIN_TYPE_SHORT, gain_type
                        );
                        println!(
                            "Valid `--{}` / `-{}` values: track, album, auto",
                            NORMALISATION_GAIN_TYPE, NORMALISATION_GAIN_TYPE_SHORT,
                        );
                        println!("Default: {:?}", player_default_config.normalisation_type);
                        exit(1);
                    })
                })
                .unwrap_or(player_default_config.normalisation_type);

            normalisation_pregain = matches
                .opt_str(NORMALISATION_PREGAIN)
                .map(|pregain| {
                    let on_error = || {
                        error!(
                            "Invalid `--{}` / `-{}`: {}",
                            NORMALISATION_PREGAIN, NORMALISATION_PREGAIN_SHORT, pregain
                        );
                        println!(
                            "Valid `--{}` / `-{}` values: {} - {}",
                            NORMALISATION_PREGAIN,
                            NORMALISATION_PREGAIN_SHORT,
                            VALID_NORMALISATION_PREGAIN_RANGE.start(),
                            VALID_NORMALISATION_PREGAIN_RANGE.end()
                        );
                        println!("Default: {}", player_default_config.normalisation_pregain);
                    };

                    let pregain = pregain.parse::<f64>().unwrap_or_else(|_| {
                        on_error();
                        exit(1);
                    });

                    if !(VALID_NORMALISATION_PREGAIN_RANGE).contains(&pregain) {
                        on_error();
                        exit(1);
                    }

                    pregain
                })
                .unwrap_or(player_default_config.normalisation_pregain);

            normalisation_threshold = matches
                .opt_str(NORMALISATION_THRESHOLD)
                .map(|threshold| {
                    let on_error = || {
                        error!(
                            "Invalid `--{}` / `-{}`: {}",
                            NORMALISATION_THRESHOLD, NORMALISATION_THRESHOLD_SHORT, threshold
                        );
                        println!(
                            "Valid `--{}` / `-{}` values: {} - {}",
                            NORMALISATION_THRESHOLD,
                            NORMALISATION_THRESHOLD_SHORT,
                            VALID_NORMALISATION_THRESHOLD_RANGE.start(),
                            VALID_NORMALISATION_THRESHOLD_RANGE.end()
                        );
                        println!(
                            "Default: {}",
                            ratio_to_db(player_default_config.normalisation_threshold)
                        );
                    };

                    let threshold = threshold.parse::<f64>().unwrap_or_else(|_| {
                        on_error();
                        exit(1);
                    });

                    if !(VALID_NORMALISATION_THRESHOLD_RANGE).contains(&threshold) {
                        on_error();
                        exit(1);
                    }

                    db_to_ratio(threshold)
                })
                .unwrap_or(player_default_config.normalisation_threshold);

            normalisation_attack = matches
                .opt_str(NORMALISATION_ATTACK)
                .map(|attack| {
                    let on_error = || {
                        error!(
                            "Invalid `--{}` / `-{}`: {}",
                            NORMALISATION_ATTACK, NORMALISATION_ATTACK_SHORT, attack
                        );
                        println!(
                            "Valid `--{}` / `-{}` values: {} - {}",
                            NORMALISATION_ATTACK,
                            NORMALISATION_ATTACK_SHORT,
                            VALID_NORMALISATION_ATTACK_RANGE.start(),
                            VALID_NORMALISATION_ATTACK_RANGE.end()
                        );
                        println!(
                            "Default: {}",
                            player_default_config.normalisation_attack.as_millis()
                        );
                    };

                    let attack = attack.parse::<u64>().unwrap_or_else(|_| {
                        on_error();
                        exit(1);
                    });

                    if !(VALID_NORMALISATION_ATTACK_RANGE).contains(&attack) {
                        on_error();
                        exit(1);
                    }

                    Duration::from_millis(attack)
                })
                .unwrap_or(player_default_config.normalisation_attack);

            normalisation_release = matches
                .opt_str(NORMALISATION_RELEASE)
                .map(|release| {
                    let on_error = || {
                        error!(
                            "Invalid `--{}` / `-{}`: {}",
                            NORMALISATION_RELEASE, NORMALISATION_RELEASE_SHORT, release
                        );
                        println!(
                            "Valid `--{}` / `-{}` values: {} - {}",
                            NORMALISATION_RELEASE,
                            NORMALISATION_RELEASE_SHORT,
                            VALID_NORMALISATION_RELEASE_RANGE.start(),
                            VALID_NORMALISATION_RELEASE_RANGE.end()
                        );
                        println!(
                            "Default: {}",
                            player_default_config.normalisation_release.as_millis()
                        );
                    };

                    let release = release.parse::<u64>().unwrap_or_else(|_| {
                        on_error();
                        exit(1);
                    });

                    if !(VALID_NORMALISATION_RELEASE_RANGE).contains(&release) {
                        on_error();
                        exit(1);
                    }

                    Duration::from_millis(release)
                })
                .unwrap_or(player_default_config.normalisation_release);

            normalisation_knee = matches
                .opt_str(NORMALISATION_KNEE)
                .map(|knee| {
                    let on_error = || {
                        error!(
                            "Invalid `--{}` / `-{}`: {}",
                            NORMALISATION_KNEE, NORMALISATION_KNEE_SHORT, knee
                        );
                        println!(
                            "Valid `--{}` / `-{}` values: {} - {}",
                            NORMALISATION_KNEE,
                            NORMALISATION_KNEE_SHORT,
                            VALID_NORMALISATION_KNEE_RANGE.start(),
                            VALID_NORMALISATION_KNEE_RANGE.end()
                        );
                        println!("Default: {}", player_default_config.normalisation_knee);
                    };

                    let knee = knee.parse::<f64>().unwrap_or_else(|_| {
                        on_error();
                        exit(1);
                    });

                    if !(VALID_NORMALISATION_KNEE_RANGE).contains(&knee) {
                        on_error();
                        exit(1);
                    }

                    knee
                })
                .unwrap_or(player_default_config.normalisation_knee);
        }

        let ditherer_name = matches.opt_str(DITHER);
        let ditherer = match ditherer_name.as_deref() {
            // explicitly disabled on command line
            Some("none") => None,
            // explicitly set on command line
            Some(_) => {
                if matches!(format, AudioFormat::F64 | AudioFormat::F32) {
                    error!("Dithering is not available with format: {:?}.", format);
                    exit(1);
                }

                Some(dither::find_ditherer(ditherer_name).unwrap_or_else(|| {
                    error!(
                        "Invalid `--{}` / `-{}`: {}",
                        DITHER,
                        DITHER_SHORT,
                        matches.opt_str(DITHER).unwrap_or_default()
                    );
                    println!(
                        "Valid `--{}` / `-{}` values: none, gpdf, tpdf, tpdf_hp",
                        DITHER, DITHER_SHORT
                    );
                    println!(
                        "Default: tpdf for formats S16, S24, S24_3 and none for other formats"
                    );
                    exit(1);
                }))
            }
            // nothing set on command line => use default
            None => match format {
                AudioFormat::S16 | AudioFormat::S24 | AudioFormat::S24_3 => {
                    player_default_config.ditherer
                }
                _ => None,
            },
        };
>>>>>>> 85d6049e

        let ditherer = PlayerConfig::default().ditherer;

        PlayerConfig {
            bitrate,
            gapless: !matches.opt_present(DISABLE_GAPLESS),
            passthrough,
            normalisation: matches.opt_present(ENABLE_VOLUME_NORMALISATION),
            normalisation_type,
            normalisation_method: NormalisationMethod::Basic,
            normalisation_pregain: PlayerConfig::default().normalisation_pregain,
            normalisation_threshold: PlayerConfig::default().normalisation_threshold,
            normalisation_attack: PlayerConfig::default().normalisation_attack,
            normalisation_release: PlayerConfig::default().normalisation_release,
            normalisation_knee: PlayerConfig::default().normalisation_knee,
            ditherer,
            lms_connect_mode: !matches.opt_present(SINGLE_TRACK),
        }
    };

<<<<<<< HEAD
    let connect_config = {
        let device_type = DeviceType::default();
        let has_volume_ctrl = !matches!(mixer_config.volume_ctrl, VolumeCtrl::Fixed);
        let autoplay = matches.opt_present(AUTOPLAY);

        ConnectConfig {
            name,
            device_type,
            initial_volume,
            has_volume_ctrl,
            autoplay,
        }
    };

    // don't enable discovery while fetching tracks or tokens
    let enable_discovery = !matches.opt_present(DISABLE_DISCOVERY)
        && !matches.opt_present(SINGLE_TRACK)
        && !matches.opt_present(SAVE_TOKEN)
        && !matches.opt_present(GET_TOKEN);

    let authenticate = matches.opt_present(AUTHENTICATE);
    let start_position = matches.opt_str(START_POSITION)
        .unwrap_or("0".to_string())
        .parse::<f32>().unwrap_or(0.0);

    let save_token = matches.opt_str(SAVE_TOKEN).unwrap_or("".to_string());
    let client_id = matches.opt_str(CLIENT_ID)
        .unwrap_or(format!("{}", include_str!("client_id.txt")));

    let lms = LMS::new(matches.opt_str(LOGITECH_MEDIA_SERVER), matches.opt_str(PLAYER_MAC), matches.opt_str(LMS_AUTH));
=======
    let player_event_program = matches.opt_str(ONEVENT);
    let emit_sink_events = matches.opt_present(EMIT_SINK_EVENTS);
>>>>>>> 85d6049e

    Setup {
        format: AudioFormat::default(),
        backend: audio_backend::find(None).unwrap(),
        mixer,
        cache,
        player_config,
        session_config,
        connect_config,
        mixer_config,
        credentials,
        enable_discovery,
        zeroconf_port,
        // spotty
        authenticate,
        single_track: matches.opt_str(SINGLE_TRACK),
        start_position: (start_position * 1000.0) as u32,
        get_token: matches.opt_present(GET_TOKEN) || save_token.as_str().len() != 0,
        save_token: if save_token.as_str().len() == 0 { None } else { Some(save_token) },
        client_id: if client_id.as_str().len() == 0 { None } else { Some(client_id) },
        scopes: matches.opt_str(SCOPE),
        lms,
    }
}

#[tokio::main(flavor = "current_thread")]
async fn main() {
    const RUST_BACKTRACE: &str = "RUST_BACKTRACE";
    if env::var(RUST_BACKTRACE).is_err() {
        env::set_var(RUST_BACKTRACE, "full")
    }

    let args: Vec<String> = std::env::args().collect();
    let setup = get_setup(&args);

    let mut last_credentials = None;
    let mut spirc: Option<Spirc> = None;
    let mut spirc_task: Option<Pin<_>> = None;
    let mut player_event_channel: Option<UnboundedReceiver<PlayerEvent>> = None;
    let mut auto_connect_times: Vec<Instant> = vec![];
    let mut discovery = None;
    let mut connecting: Pin<Box<dyn future::FusedFuture<Output = _>>> = Box::pin(future::pending());

    if setup.enable_discovery {
        let device_id = setup.session_config.device_id.clone();

        discovery = Some(
            librespot::discovery::Discovery::builder(device_id)
                .name(setup.connect_config.name.clone())
                .device_type(setup.connect_config.device_type)
                .port(setup.zeroconf_port)
                .launch()
                .unwrap(),
        );
    }

    if let Some(credentials) = setup.credentials {
        last_credentials = Some(credentials.clone());
        connecting = Box::pin(
            Session::connect(
                setup.session_config.clone(),
                credentials,
                setup.cache.clone(),
            )
            .fuse(),
        );
    }

    if let Some(ref track_id) = setup.single_track {
        spotty::play_track(track_id.to_string(), setup.start_position, last_credentials, setup.player_config, setup.session_config).await;
        exit(0);
    }
    else if setup.get_token {
        spotty::get_token(setup.client_id, setup.scopes, setup.save_token, last_credentials, setup.session_config).await;
        exit(0);
    }

    loop {
        tokio::select! {
            credentials = async { discovery.as_mut().unwrap().next().await }, if discovery.is_some() => {
                match credentials {
                    Some(credentials) => {
                        last_credentials = Some(credentials.clone());
                        auto_connect_times.clear();

                        if let Some(spirc) = spirc.take() {
                            spirc.shutdown();
                        }
                        if let Some(spirc_task) = spirc_task.take() {
                            // Continue shutdown in its own task
                            tokio::spawn(spirc_task);
                        }

                        connecting = Box::pin(Session::connect(
                            setup.session_config.clone(),
                            credentials,
                            setup.cache.clone(),
                        ).fuse());
                    },
                    None => {
                        warn!("Discovery stopped!");
                        discovery = None;
                    }
                }
            },
            session = &mut connecting, if !connecting.is_terminated() => match session {
                Ok(session) => {
                    // Spotty auth mode: exit after saving credentials
                    if setup.authenticate {
                        break;
                    }

                    let mixer_config = setup.mixer_config.clone();
                    let mixer = (setup.mixer)(mixer_config);
                    let player_config = setup.player_config.clone();
                    let connect_config = setup.connect_config.clone();

                    let audio_filter = mixer.get_audio_filter();
                    let format = setup.format;
                    let backend = setup.backend;
                    let device = Some(NULLDEVICE.to_string());
                    let (player, event_channel) =
                        Player::new(player_config, session.clone(), audio_filter, move || {
                            (backend)(device, format)
                        });

                    let (spirc_, spirc_task_) = Spirc::new(connect_config, session, player, mixer);

                    spirc = Some(spirc_);
                    spirc_task = Some(Box::pin(spirc_task_));
                    player_event_channel = Some(event_channel);
                },
                Err(e) => {
                    error!("Connection failed: {}", e);
                    exit(1);
                }
            },
            _ = async { spirc_task.as_mut().unwrap().await }, if spirc_task.is_some() => {
                spirc_task = None;

                warn!("Spirc shut down unexpectedly");
                while !auto_connect_times.is_empty()
                    && ((Instant::now() - auto_connect_times[0]).as_secs() > 600)
                {
                    let _ = auto_connect_times.remove(0);
                }

                if let Some(credentials) = last_credentials.clone() {
                    if auto_connect_times.len() >= 5 {
                        warn!("Spirc shut down too often. Not reconnecting automatically.");
                    } else {
                        auto_connect_times.push(Instant::now());

                        connecting = Box::pin(Session::connect(
                            setup.session_config.clone(),
                            credentials,
                            setup.cache.clone(),
                        ).fuse());
                    }
                }
            },
            event = async { player_event_channel.as_mut().unwrap().recv().await }, if player_event_channel.is_some() => match event {
                Some(event) => {
                    setup.lms.signal_event(event).await;
                },
                None => {
                    player_event_channel = None;
                }
            },
            _ = tokio::signal::ctrl_c() => {
                break;
            }
        }
    }

    info!("Gracefully shutting down");

    // Shutdown spirc if necessary
    if let Some(spirc) = spirc {
        spirc.shutdown();

        if let Some(mut spirc_task) = spirc_task {
            tokio::select! {
                _ = tokio::signal::ctrl_c() => (),
                _ = spirc_task.as_mut() => ()
            }
        }
    }
}<|MERGE_RESOLUTION|>--- conflicted
+++ resolved
@@ -17,28 +17,16 @@
 use librespot::playback::config::{
     AudioFormat, Bitrate, NormalisationMethod, NormalisationType, PlayerConfig, VolumeCtrl,
 };
-<<<<<<< HEAD
 use librespot::playback::mixer::{self, MixerConfig, MixerFn};
 use librespot::playback::mixer::softmixer::SoftMixer;
 use librespot::playback::player::Player;
-=======
-use librespot::playback::dither;
-#[cfg(feature = "alsa-backend")]
-use librespot::playback::mixer::alsamixer::AlsaMixer;
-use librespot::playback::mixer::{self, MixerConfig, MixerFn};
-use librespot::playback::player::{db_to_ratio, ratio_to_db, Player};
->>>>>>> 85d6049e
 
 mod spotty;
 use spotty::{LMS};
 
 use std::env;
 use std::io::{stderr, Write};
-<<<<<<< HEAD
-=======
-use std::ops::RangeInclusive;
 use std::path::Path;
->>>>>>> 85d6049e
 use std::pin::Pin;
 use std::process::exit;
 use std::str::FromStr;
@@ -63,12 +51,8 @@
     opts.usage(&brief)
 }
 
-<<<<<<< HEAD
 #[cfg(debug_assertions)]
-fn setup_logging(verbose: bool) {
-=======
 fn setup_logging(quiet: bool, verbose: bool) {
->>>>>>> 85d6049e
     let mut builder = env_logger::Builder::new();
     match env::var("RUST_LOG") {
         Ok(config) => {
@@ -83,13 +67,9 @@
         }
         Err(_) => {
             if verbose {
-<<<<<<< HEAD
-                builder.parse_filters("libmdns=info,librespot=debug,spotty=trace");
-=======
-                builder.parse_filters("libmdns=info,librespot=trace");
+                builder.parse_filters("libmdns=info,librespot=trace,spotty=trace");
             } else if quiet {
-                builder.parse_filters("libmdns=warn,librespot=warn");
->>>>>>> 85d6049e
+                builder.parse_filters("libmdns=warn,librespot=warn,spotty=warn");
             } else {
                 builder.parse_filters("libmdns=info,librespot=info,spotty=info");
             }
@@ -102,20 +82,6 @@
     }
 }
 
-<<<<<<< HEAD
-=======
-fn list_backends() {
-    println!("Available backends: ");
-    for (&(name, _), idx) in BACKENDS.iter().zip(0..) {
-        if idx == 0 {
-            println!("- {} (default)", name);
-        } else {
-            println!("- {}", name);
-        }
-    }
-}
-
->>>>>>> 85d6049e
 pub fn get_credentials<F: FnOnce(&String) -> Option<String>>(
     username: Option<String>,
     password: Option<String>,
@@ -181,41 +147,20 @@
 }
 
 fn get_setup(args: &[String]) -> Setup {
-    const VALID_NORMALISATION_KNEE_RANGE: RangeInclusive<f64> = 0.0..=2.0;
-    const VALID_VOLUME_RANGE: RangeInclusive<f64> = 0.0..=100.0;
-    const VALID_NORMALISATION_PREGAIN_RANGE: RangeInclusive<f64> = -10.0..=10.0;
-    const VALID_NORMALISATION_THRESHOLD_RANGE: RangeInclusive<f64> = -10.0..=0.0;
-    const VALID_NORMALISATION_ATTACK_RANGE: RangeInclusive<u64> = 1..=500;
-    const VALID_NORMALISATION_RELEASE_RANGE: RangeInclusive<u64> = 1..=1000;
-
     const AP_PORT: &str = "ap-port";
-    const AUTHENTICATE: &str = "a";
+    const AUTHENTICATE: &str = "authenticate";
     const AUTOPLAY: &str = "autoplay";
-<<<<<<< HEAD
-    const BITRATE: &str = "b";
-    const CACHE: &str = "c";
+    const BITRATE: &str = "bitrate";
+    const CACHE: &str = "cache";
     const CHECK: &str = "check";
     const CLIENT_ID: &str = "client-id";
-=======
-    const BACKEND: &str = "backend";
-    const BITRATE: &str = "bitrate";
-    const CACHE: &str = "cache";
-    const CACHE_SIZE_LIMIT: &str = "cache-size-limit";
-    const DEVICE: &str = "device";
-    const DEVICE_TYPE: &str = "device-type";
->>>>>>> 85d6049e
     const DISABLE_AUDIO_CACHE: &str = "disable-audio-cache";
     const DISABLE_DISCOVERY: &str = "disable-discovery";
     const DISABLE_GAPLESS: &str = "disable-gapless";
     const ENABLE_AUDIO_CACHE: &str = "enable-audio-cache";
     const ENABLE_VOLUME_NORMALISATION: &str = "enable-volume-normalisation";
-<<<<<<< HEAD
     const GET_TOKEN: &str = "get-token";
-    const HELP: &str = "h";
-=======
-    const FORMAT: &str = "format";
     const HELP: &str = "help";
->>>>>>> 85d6049e
     const INITIAL_VOLUME: &str = "initial-volume";
     const LMS_AUTH: &str = "lms-auth";
     const LOGITECH_MEDIA_SERVER: &str = "lms";
@@ -226,137 +171,53 @@
     const PASSWORD: &str = "password";
     const PLAYER_MAC: &str = "player-mac";
     const PROXY: &str = "proxy";
-<<<<<<< HEAD
     const SAVE_TOKEN: &str = "save-token";
     const SCOPE: &str = "scope";
     const SINGLE_TRACK: &str = "single-track";
     const START_POSITION: &str = "start-position";
-=======
     const QUIET: &str = "quiet";
-    const SYSTEM_CACHE: &str = "system-cache";
->>>>>>> 85d6049e
     const USERNAME: &str = "username";
     const VERBOSE: &str = "verbose";
     const VERSION: &str = "version";
     const ZEROCONF_PORT: &str = "zeroconf-port";
 
     // Mostly arbitrary.
+    const AUTHENTICATE_SHORT: &str="a";
     const AUTOPLAY_SHORT: &str = "A";
-    const AP_PORT_SHORT: &str = "a";
-    const BACKEND_SHORT: &str = "B";
+    const AP_PORT_SHORT: &str = "";
     const BITRATE_SHORT: &str = "b";
-    const SYSTEM_CACHE_SHORT: &str = "C";
     const CACHE_SHORT: &str = "c";
-    const DITHER_SHORT: &str = "D";
-    const DEVICE_SHORT: &str = "d";
-    const VOLUME_CTRL_SHORT: &str = "E";
-    const VOLUME_RANGE_SHORT: &str = "e";
-    const DEVICE_TYPE_SHORT: &str = "F";
-    const FORMAT_SHORT: &str = "f";
     const DISABLE_AUDIO_CACHE_SHORT: &str = "G";
+    const ENABLE_AUDIO_CACHE_SHORT: &str = "";
     const DISABLE_GAPLESS_SHORT: &str = "g";
-    const DISABLE_CREDENTIAL_CACHE_SHORT: &str = "H";
     const HELP_SHORT: &str = "h";
-    const CACHE_SIZE_LIMIT_SHORT: &str = "M";
-    const MIXER_TYPE_SHORT: &str = "m";
+    const CLIENT_ID_SHORT: &str = "i";
     const ENABLE_VOLUME_NORMALISATION_SHORT: &str = "N";
     const NAME_SHORT: &str = "n";
     const DISABLE_DISCOVERY_SHORT: &str = "O";
-    const ONEVENT_SHORT: &str = "o";
     const PASSTHROUGH_SHORT: &str = "P";
     const PASSWORD_SHORT: &str = "p";
-    const EMIT_SINK_EVENTS_SHORT: &str = "Q";
     const QUIET_SHORT: &str = "q";
     const INITIAL_VOLUME_SHORT: &str = "R";
-    const ALSA_MIXER_DEVICE_SHORT: &str = "S";
-    const ALSA_MIXER_INDEX_SHORT: &str = "s";
-    const ALSA_MIXER_CONTROL_SHORT: &str = "T";
-    const NORMALISATION_ATTACK_SHORT: &str = "U";
+    const GET_TOKEN_SHORT: &str = "t";
+    const SAVE_TOKEN_SHORT: &str = "T";
     const USERNAME_SHORT: &str = "u";
     const VERSION_SHORT: &str = "V";
     const VERBOSE_SHORT: &str = "v";
     const NORMALISATION_GAIN_TYPE_SHORT: &str = "W";
-    const NORMALISATION_KNEE_SHORT: &str = "w";
-    const NORMALISATION_METHOD_SHORT: &str = "X";
-    const PROXY_SHORT: &str = "x";
-    const NORMALISATION_PREGAIN_SHORT: &str = "Y";
-    const NORMALISATION_RELEASE_SHORT: &str = "y";
-    const NORMALISATION_THRESHOLD_SHORT: &str = "Z";
+    const CHECK_SHORT: &str = "x";
+    const PROXY_SHORT: &str = "";
     const ZEROCONF_PORT_SHORT: &str = "z";
 
     // Options that have different desc's
     // depending on what backends were enabled at build time.
-    #[cfg(feature = "alsa-backend")]
-    const MIXER_TYPE_DESC: &str = "Mixer to use {alsa|softvol}. Defaults to softvol.";
-    #[cfg(not(feature = "alsa-backend"))]
-    const MIXER_TYPE_DESC: &str = "Not supported by the included audio backend(s).";
-    #[cfg(any(
-        feature = "alsa-backend",
-        feature = "rodio-backend",
-        feature = "portaudio-backend"
-    ))]
-    const DEVICE_DESC: &str = "Audio device to use. Use ? to list options if using alsa, portaudio or rodio. Defaults to the backend's default.";
-    #[cfg(not(any(
-        feature = "alsa-backend",
-        feature = "rodio-backend",
-        feature = "portaudio-backend"
-    )))]
-    const DEVICE_DESC: &str = "Not supported by the included audio backend(s).";
-    #[cfg(feature = "alsa-backend")]
-    const ALSA_MIXER_CONTROL_DESC: &str =
-        "Alsa mixer control, e.g. PCM, Master or similar. Defaults to PCM.";
-    #[cfg(not(feature = "alsa-backend"))]
-    const ALSA_MIXER_CONTROL_DESC: &str = "Not supported by the included audio backend(s).";
-    #[cfg(feature = "alsa-backend")]
-    const ALSA_MIXER_DEVICE_DESC: &str = "Alsa mixer device, e.g hw:0 or similar from `aplay -l`. Defaults to `--device` if specified, default otherwise.";
-    #[cfg(not(feature = "alsa-backend"))]
-    const ALSA_MIXER_DEVICE_DESC: &str = "Not supported by the included audio backend(s).";
-    #[cfg(feature = "alsa-backend")]
-    const ALSA_MIXER_INDEX_DESC: &str = "Alsa index of the cards mixer. Defaults to 0.";
-    #[cfg(not(feature = "alsa-backend"))]
-    const ALSA_MIXER_INDEX_DESC: &str = "Not supported by the included audio backend(s).";
-    #[cfg(feature = "alsa-backend")]
-    const INITIAL_VOLUME_DESC: &str = "Initial volume in % from 0 - 100. Default for softvol: 50. For the alsa mixer: the current volume.";
-    #[cfg(not(feature = "alsa-backend"))]
     const INITIAL_VOLUME_DESC: &str = "Initial volume in % from 0 - 100. Defaults to 50.";
-    #[cfg(feature = "alsa-backend")]
-    const VOLUME_RANGE_DESC: &str = "Range of the volume control (dB) from 0.0 to 100.0. Default for softvol: 60.0. For the alsa mixer: what the control supports.";
-    #[cfg(not(feature = "alsa-backend"))]
-    const VOLUME_RANGE_DESC: &str =
-        "Range of the volume control (dB) from 0.0 to 100.0. Defaults to 60.0.";
 
     let mut opts = getopts::Options::new();
     opts.optflag(
         HELP_SHORT,
         HELP,
         "Print this help menu.",
-<<<<<<< HEAD
-    ).optopt(
-        CACHE,
-        "cache",
-        "Path to a directory where files will be cached.",
-        "PATH",
-    ).optflag("", DISABLE_AUDIO_CACHE, "(Only here fore compatibility with librespot - audio cache is disabled by default).")
-    .optflag("", ENABLE_AUDIO_CACHE, "Enable caching of the audio data.")
-    .optopt("n", NAME, "Device name", "NAME")
-    .optopt(
-        BITRATE,
-        "bitrate",
-        "Bitrate (96, 160 or 320). Defaults to 160",
-        "BITRATE",
-    )
-    .optflag("v", VERBOSE, "Enable verbose output.")
-    .optflag("V", VERSION, "Display librespot version string.")
-    .optopt("u", USERNAME, "Username used to sign in with.", "USERNAME")
-    .optopt("p", PASSWORD, "Password used to sign in with.", "PASSWORD")
-    .optopt("", PROXY, "HTTP proxy to use when connecting.", "URL")
-    .optopt("", AP_PORT, "Connect to an AP with a specified port. If no AP with that port is present a fallback AP will be used. Available ports are usually 80, 443 and 4070.", "PORT")
-    .optflag("", DISABLE_DISCOVERY, "Disable zeroconf discovery mode.")
-    .optopt(
-        "",
-        INITIAL_VOLUME,
-        "Initial volume (%) once connected {0..100}. Defaults to 50 for softvol and for Alsa mixer the current volume.",
-=======
     )
     .optflag(
         VERSION_SHORT,
@@ -376,12 +237,12 @@
     .optflag(
         DISABLE_AUDIO_CACHE_SHORT,
         DISABLE_AUDIO_CACHE,
-        "Disable caching of the audio data.",
-    )
-    .optflag(
-        DISABLE_CREDENTIAL_CACHE_SHORT,
-        DISABLE_CREDENTIAL_CACHE,
-        "Disable caching of credentials.",
+        "(Only here fore compatibility with librespot - audio cache is disabled by default).",
+    )
+    .optflag(
+        ENABLE_AUDIO_CACHE_SHORT,
+        ENABLE_AUDIO_CACHE,
+        "Enable caching of the audio data."
     )
     .optflag(
         DISABLE_DISCOVERY_SHORT,
@@ -394,11 +255,6 @@
         "Disable gapless playback.",
     )
     .optflag(
-        EMIT_SINK_EVENTS_SHORT,
-        EMIT_SINK_EVENTS,
-        "Run PROGRAM set by `--onevent` before the sink is opened and after it is closed.",
-    )
-    .optflag(
         AUTOPLAY_SHORT,
         AUTOPLAY,
         "Automatically play similar songs when your music ends.",
@@ -416,7 +272,7 @@
     .optopt(
         NAME_SHORT,
         NAME,
-        "Device name. Defaults to Librespot.",
+        "Device name. Defaults to Spotty.",
         "NAME",
     )
     .optopt(
@@ -426,48 +282,12 @@
         "BITRATE",
     )
     .optopt(
-        FORMAT_SHORT,
-        FORMAT,
-        "Output format {F64|F32|S32|S24|S24_3|S16}. Defaults to S16.",
-        "FORMAT",
-    )
-    .optopt(
-        DITHER_SHORT,
-        DITHER,
-        "Specify the dither algorithm to use {none|gpdf|tpdf|tpdf_hp}. Defaults to tpdf for formats S16, S24, S24_3 and none for other formats.",
-        "DITHER",
-    )
-    .optopt(
-        DEVICE_TYPE_SHORT,
-        DEVICE_TYPE,
-        "Displayed device type. Defaults to speaker.",
-        "TYPE",
-    )
-    .optopt(
         CACHE_SHORT,
         CACHE,
         "Path to a directory where files will be cached.",
         "PATH",
     )
     .optopt(
-        SYSTEM_CACHE_SHORT,
-        SYSTEM_CACHE,
-        "Path to a directory where system files (credentials, volume) will be cached. May be different from the `--cache` option value.",
-        "PATH",
-    )
-    .optopt(
-        CACHE_SIZE_LIMIT_SHORT,
-        CACHE_SIZE_LIMIT,
-        "Limits the size of the cache for audio files. It's possible to use suffixes like K, M or G, e.g. 16G for example.",
-        "SIZE"
-    )
-    .optopt(
-        BACKEND_SHORT,
-        BACKEND,
-        "Audio backend to use. Use ? to list options.",
-        "NAME",
-    )
-    .optopt(
         USERNAME_SHORT,
         USERNAME,
         "Username used to sign in with.",
@@ -480,97 +300,39 @@
         "PASSWORD",
     )
     .optopt(
-        ONEVENT_SHORT,
-        ONEVENT,
-        "Run PROGRAM when a playback event occurs.",
-        "PROGRAM",
-    )
-    .optopt(
-        ALSA_MIXER_CONTROL_SHORT,
-        ALSA_MIXER_CONTROL,
-        ALSA_MIXER_CONTROL_DESC,
-        "NAME",
-    )
-    .optopt(
-        ALSA_MIXER_DEVICE_SHORT,
-        ALSA_MIXER_DEVICE,
-        ALSA_MIXER_DEVICE_DESC,
-        "DEVICE",
-    )
-    .optopt(
-        ALSA_MIXER_INDEX_SHORT,
-        ALSA_MIXER_INDEX,
-        ALSA_MIXER_INDEX_DESC,
-        "NUMBER",
-    )
-    .optopt(
-        MIXER_TYPE_SHORT,
-        MIXER_TYPE,
-        MIXER_TYPE_DESC,
-        "MIXER",
-    )
-    .optopt(
-        DEVICE_SHORT,
-        DEVICE,
-        DEVICE_DESC,
-        "NAME",
-    )
-    .optopt(
         INITIAL_VOLUME_SHORT,
         INITIAL_VOLUME,
         INITIAL_VOLUME_DESC,
->>>>>>> 85d6049e
         "VOLUME",
     )
     .optopt(
-        VOLUME_CTRL_SHORT,
-        VOLUME_CTRL,
-        "Volume control scale type {cubic|fixed|linear|log}. Defaults to log.",
-        "VOLUME_CTRL"
-    )
-    .optopt(
-        VOLUME_RANGE_SHORT,
-        VOLUME_RANGE,
-        VOLUME_RANGE_DESC,
-        "RANGE",
-    )
-    .optopt(
-<<<<<<< HEAD
-        "",
-=======
-        NORMALISATION_METHOD_SHORT,
-        NORMALISATION_METHOD,
-        "Specify the normalisation method to use {basic|dynamic}. Defaults to dynamic.",
-        "METHOD",
-    )
-    .optopt(
         NORMALISATION_GAIN_TYPE_SHORT,
->>>>>>> 85d6049e
         NORMALISATION_GAIN_TYPE,
         "Specify the normalisation gain type to use {track|album|auto}. Defaults to auto.",
         "TYPE",
     )
-<<<<<<< HEAD
-    .optflag(
-        "",
-        AUTOPLAY,
-        "autoplay similar songs when your music ends.",
-    )
-    .optflag(
-        "",
-        DISABLE_GAPLESS,
-        "disable gapless playback.",
-    )
-    .optflag(
-        "",
-        PASSTHROUGH,
-        "Pass a raw stream to the output. Only works with the pipe and subprocess backends.",
-    )
-
+    .optopt(
+        ZEROCONF_PORT_SHORT,
+        ZEROCONF_PORT,
+        "The port the internal server advertises over zeroconf 1 - 65535. Ports <= 1024 may require root privileges.",
+        "PORT",
+    )
+    .optopt(
+        PROXY_SHORT,
+        PROXY,
+        "HTTP proxy to use when connecting.",
+        "URL",
+    )
+    .optopt(
+        AP_PORT_SHORT,
+        AP_PORT,
+        "Connect to an AP with a specified port 1 - 65535. If no AP with that port is present a fallback AP will be used. Available ports are usually 80, 443 and 4070.",
+        "PORT",
+    )
     // spotty
     .optflag(
+        AUTHENTICATE_SHORT,
         AUTHENTICATE,
-        "authenticate",
         "Authenticate given username and password. Make sure you define a cache folder to store credentials."
     )
     .optopt(
@@ -586,12 +348,12 @@
         "STARTPOSITION"
     )
     .optflag(
-        "x",
+        CHECK_SHORT,
         CHECK,
         "Run quick internal check"
     )
     .optopt(
-        "i",
+        CLIENT_ID_SHORT,
         CLIENT_ID,
         "A Spotify client_id to be used to get the oauth token. Required with the --get-token request.",
         "CLIENT_ID"
@@ -603,12 +365,12 @@
         "SCOPE"
     )
     .optflag(
-        "t",
+        GET_TOKEN_SHORT,
         GET_TOKEN,
         "Get oauth token to be used with the web API etc. and print it to the console."
     )
     .optopt(
-        "T",
+        SAVE_TOKEN_SHORT,
         SAVE_TOKEN,
         "Get oauth token to be used with the web API etc. and store it in the given file.",
         "TOKENFILE"
@@ -635,55 +397,6 @@
         PLAYER_MAC,
         "MAC address of the Squeezebox to be controlled",
         "MAC"
-=======
-    .optopt(
-        NORMALISATION_PREGAIN_SHORT,
-        NORMALISATION_PREGAIN,
-        "Pregain (dB) applied by volume normalisation from -10.0 to 10.0. Defaults to 0.0.",
-        "PREGAIN",
-    )
-    .optopt(
-        NORMALISATION_THRESHOLD_SHORT,
-        NORMALISATION_THRESHOLD,
-        "Threshold (dBFS) at which point the dynamic limiter engages to prevent clipping from 0.0 to -10.0. Defaults to -2.0.",
-        "THRESHOLD",
-    )
-    .optopt(
-        NORMALISATION_ATTACK_SHORT,
-        NORMALISATION_ATTACK,
-        "Attack time (ms) in which the dynamic limiter reduces gain from 1 to 500. Defaults to 5.",
-        "TIME",
-    )
-    .optopt(
-        NORMALISATION_RELEASE_SHORT,
-        NORMALISATION_RELEASE,
-        "Release or decay time (ms) in which the dynamic limiter restores gain from 1 to 1000. Defaults to 100.",
-        "TIME",
-    )
-    .optopt(
-        NORMALISATION_KNEE_SHORT,
-        NORMALISATION_KNEE,
-        "Knee steepness of the dynamic limiter from 0.0 to 2.0. Defaults to 1.0.",
-        "KNEE",
-    )
-    .optopt(
-        ZEROCONF_PORT_SHORT,
-        ZEROCONF_PORT,
-        "The port the internal server advertises over zeroconf 1 - 65535. Ports <= 1024 may require root privileges.",
-        "PORT",
-    )
-    .optopt(
-        PROXY_SHORT,
-        PROXY,
-        "HTTP proxy to use when connecting.",
-        "URL",
-    )
-    .optopt(
-        AP_PORT_SHORT,
-        AP_PORT,
-        "Connect to an AP with a specified port 1 - 65535. If no AP with that port is present a fallback AP will be used. Available ports are usually 80, 443 and 4070.",
-        "PORT",
->>>>>>> 85d6049e
     );
 
     let matches = match opts.parse(&args[1..]) {
@@ -708,235 +421,28 @@
         exit(0);
     }
 
-<<<<<<< HEAD
     if matches.opt_present(CHECK) {
         spotty::check(get_version_string());
     }
 
-
     #[cfg(debug_assertions)]
-    {
-    let verbose = matches.opt_present(VERBOSE);
-    setup_logging(verbose);
-    }
+    setup_logging(matches.opt_present(QUIET), matches.opt_present(VERBOSE));
 
     info!("{}", get_version_string());
 
     let mixer = mixer::find(Some(SoftMixer::NAME).as_deref()).expect("Invalid mixer");
-
-    let mixer_config = MixerConfig {
-        device: String::from("default"),
-        control: String::from("PCM"),
-        index: 0,
-        volume_ctrl: VolumeCtrl::Linear,
-=======
-    setup_logging(matches.opt_present(QUIET), matches.opt_present(VERBOSE));
-
-    info!("{}", get_version_string());
-
-    #[cfg(not(feature = "alsa-backend"))]
-    for a in &[
-        MIXER_TYPE,
-        ALSA_MIXER_DEVICE,
-        ALSA_MIXER_INDEX,
-        ALSA_MIXER_CONTROL,
-    ] {
-        if matches.opt_present(a) {
-            warn!("Alsa specific options have no effect if the alsa backend is not enabled at build time.");
-            break;
-        }
-    }
-
-    let backend_name = matches.opt_str(BACKEND);
-    if backend_name == Some("?".into()) {
-        list_backends();
-        exit(0);
-    }
-
-    let backend = audio_backend::find(backend_name).unwrap_or_else(|| {
-        error!(
-            "Invalid `--{}` / `-{}`: {}",
-            BACKEND,
-            BACKEND_SHORT,
-            matches.opt_str(BACKEND).unwrap_or_default()
-        );
-        list_backends();
-        exit(1);
-    });
-
-    let format = matches
-        .opt_str(FORMAT)
-        .as_deref()
-        .map(|format| {
-            AudioFormat::from_str(format).unwrap_or_else(|_| {
-                error!("Invalid `--{}` / `-{}`: {}", FORMAT, FORMAT_SHORT, format);
-                println!(
-                    "Valid `--{}` / `-{}` values: F64, F32, S32, S24, S24_3, S16",
-                    FORMAT, FORMAT_SHORT
-                );
-                println!("Default: {:?}", AudioFormat::default());
-                exit(1);
-            })
-        })
-        .unwrap_or_default();
-
-    #[cfg(any(
-        feature = "alsa-backend",
-        feature = "rodio-backend",
-        feature = "portaudio-backend"
-    ))]
-    let device = matches.opt_str(DEVICE);
-
-    #[cfg(any(
-        feature = "alsa-backend",
-        feature = "rodio-backend",
-        feature = "portaudio-backend"
-    ))]
-    if device == Some("?".into()) {
-        backend(device, format);
-        exit(0);
-    }
-
-    #[cfg(not(any(
-        feature = "alsa-backend",
-        feature = "rodio-backend",
-        feature = "portaudio-backend"
-    )))]
-    let device: Option<String> = None;
-
-    #[cfg(not(any(
-        feature = "alsa-backend",
-        feature = "rodio-backend",
-        feature = "portaudio-backend"
-    )))]
-    if matches.opt_present(DEVICE) {
-        warn!(
-            "The `--{}` / `-{}` option is not supported by the included audio backend(s), and has no effect.",
-            DEVICE, DEVICE_SHORT,
-        );
-    }
-
-    #[cfg(feature = "alsa-backend")]
-    let mixer_type = matches.opt_str(MIXER_TYPE);
-    #[cfg(not(feature = "alsa-backend"))]
     let mixer_type: Option<String> = None;
-
-    let mixer = mixer::find(mixer_type.as_deref()).unwrap_or_else(|| {
-        error!(
-            "Invalid `--{}` / `-{}`: {}",
-            MIXER_TYPE,
-            MIXER_TYPE_SHORT,
-            matches.opt_str(MIXER_TYPE).unwrap_or_default()
-        );
-        println!(
-            "Valid `--{}` / `-{}` values: alsa, softvol",
-            MIXER_TYPE, MIXER_TYPE_SHORT
-        );
-        println!("Default: softvol");
-        exit(1);
-    });
 
     let mixer_config = {
         let mixer_default_config = MixerConfig::default();
 
-        #[cfg(feature = "alsa-backend")]
-        let device = matches.opt_str(ALSA_MIXER_DEVICE).unwrap_or_else(|| {
-            if let Some(ref device_name) = device {
-                device_name.to_string()
-            } else {
-                mixer_default_config.device.clone()
-            }
-        });
-
-        #[cfg(not(feature = "alsa-backend"))]
         let device = mixer_default_config.device;
 
-        #[cfg(feature = "alsa-backend")]
-        let index = matches
-            .opt_str(ALSA_MIXER_INDEX)
-            .map(|index| {
-                index.parse::<u32>().unwrap_or_else(|_| {
-                    error!(
-                        "Invalid `--{}` / `-{}`: {}",
-                        ALSA_MIXER_INDEX, ALSA_MIXER_INDEX_SHORT, index
-                    );
-                    println!("Default: {}", mixer_default_config.index);
-                    exit(1);
-                })
-            })
-            .unwrap_or_else(|| mixer_default_config.index);
-
-        #[cfg(not(feature = "alsa-backend"))]
         let index = mixer_default_config.index;
 
-        #[cfg(feature = "alsa-backend")]
-        let control = matches
-            .opt_str(ALSA_MIXER_CONTROL)
-            .unwrap_or(mixer_default_config.control);
-
-        #[cfg(not(feature = "alsa-backend"))]
         let control = mixer_default_config.control;
 
-        let volume_range = matches
-            .opt_str(VOLUME_RANGE)
-            .map(|range| {
-                let on_error = || {
-                    error!(
-                        "Invalid `--{}` / `-{}`: {}",
-                        VOLUME_RANGE, VOLUME_RANGE_SHORT, range
-                    );
-                    println!(
-                        "Valid `--{}` / `-{}` values: {} - {}",
-                        VOLUME_RANGE,
-                        VOLUME_RANGE_SHORT,
-                        VALID_VOLUME_RANGE.start(),
-                        VALID_VOLUME_RANGE.end()
-                    );
-                    #[cfg(feature = "alsa-backend")]
-                    println!(
-                        "Default: softvol - {}, alsa - what the control supports",
-                        VolumeCtrl::DEFAULT_DB_RANGE
-                    );
-                    #[cfg(not(feature = "alsa-backend"))]
-                    println!("Default: {}", VolumeCtrl::DEFAULT_DB_RANGE);
-                };
-
-                let range = range.parse::<f64>().unwrap_or_else(|_| {
-                    on_error();
-                    exit(1);
-                });
-
-                if !(VALID_VOLUME_RANGE).contains(&range) {
-                    on_error();
-                    exit(1);
-                }
-
-                range
-            })
-            .unwrap_or_else(|| match mixer_type.as_deref() {
-                #[cfg(feature = "alsa-backend")]
-                Some(AlsaMixer::NAME) => 0.0, // let alsa query the control
-                _ => VolumeCtrl::DEFAULT_DB_RANGE,
-            });
-
-        let volume_ctrl = matches
-            .opt_str(VOLUME_CTRL)
-            .as_deref()
-            .map(|volume_ctrl| {
-                VolumeCtrl::from_str_with_range(volume_ctrl, volume_range).unwrap_or_else(|_| {
-                    error!(
-                        "Invalid `--{}` / `-{}`: {}",
-                        VOLUME_CTRL, VOLUME_CTRL_SHORT, volume_ctrl
-                    );
-                    println!(
-                        "Valid `--{}` / `-{}` values: cubic, fixed, linear, log",
-                        VOLUME_CTRL, VOLUME_CTRL
-                    );
-                    println!("Default: log");
-                    exit(1);
-                })
-            })
-            .unwrap_or_else(|| VolumeCtrl::Log(volume_range));
+        let volume_ctrl = VolumeCtrl::Linear;
 
         MixerConfig {
             device,
@@ -944,19 +450,15 @@
             index,
             volume_ctrl,
         }
->>>>>>> 85d6049e
     };
 
     let cache = {
-        let volume_dir: Option<String> = matches
+        let volume_dir = matches
             .opt_str(CACHE)
             .map(|p| p.into());
 
         let cred_dir = volume_dir.clone();
 
-<<<<<<< HEAD
-        match Cache::new(cred_dir, volume_dir, None, None) {
-=======
         let audio_dir = if matches.opt_present(DISABLE_AUDIO_CACHE) {
             None
         } else {
@@ -966,33 +468,9 @@
                 .map(|p| AsRef::<Path>::as_ref(p).join("files"))
         };
 
-        let limit = if audio_dir.is_some() {
-            matches
-                .opt_str(CACHE_SIZE_LIMIT)
-                .as_deref()
-                .map(parse_file_size)
-                .map(|e| {
-                    e.unwrap_or_else(|e| {
-                        error!(
-                            "Invalid `--{}` / `-{}`: {}",
-                            CACHE_SIZE_LIMIT, CACHE_SIZE_LIMIT_SHORT, e
-                        );
-                        exit(1);
-                    })
-                })
-        } else {
-            None
-        };
-
-        if audio_dir.is_none() && matches.opt_present(CACHE_SIZE_LIMIT) {
-            warn!(
-                "Without a `--{}` / `-{}` path, and/or if the `--{}` / `-{}` flag is set, `--{}` / `-{}` has no effect.",
-                CACHE, CACHE_SHORT, DISABLE_AUDIO_CACHE, DISABLE_AUDIO_CACHE_SHORT, CACHE_SIZE_LIMIT, CACHE_SIZE_LIMIT_SHORT
-            );
-        }
+        let limit = None;
 
         match Cache::new(cred_dir, volume_dir, audio_dir, limit) {
->>>>>>> 85d6049e
             Ok(cache) => Some(cache),
             Err(e) => {
                 warn!("Cannot create cache: {}", e);
@@ -1001,30 +479,6 @@
         }
     };
 
-<<<<<<< HEAD
-    let initial_volume = matches
-        .opt_str(INITIAL_VOLUME)
-        .map(|initial_volume| {
-            let volume = initial_volume.parse::<u16>().unwrap();
-            if volume > 100 {
-                error!("Initial volume must be in the range 0-100.");
-                // the cast will saturate, not necessary to take further action
-            }
-            (volume as f32 / 100.0 * VolumeCtrl::MAX_VOLUME as f32) as u16
-        })
-        .or_else(|| cache.as_ref().and_then(Cache::volume));
-
-    let zeroconf_port = matches
-        .opt_str(ZEROCONF_PORT)
-        .map(|port| port.parse::<u16>().unwrap())
-        .unwrap_or(0);
-
-    let name = matches
-        .opt_str(NAME)
-        .unwrap_or_else(|| "Spotty".to_string());
-
-=======
->>>>>>> 85d6049e
     let credentials = {
         let cached_credentials = cache.as_ref().and_then(Cache::credentials);
 
@@ -1042,7 +496,11 @@
         )
     };
 
-    let enable_discovery = !matches.opt_present(DISABLE_DISCOVERY);
+    // don't enable discovery while fetching tracks or tokens
+    let enable_discovery = !matches.opt_present(DISABLE_DISCOVERY)
+        && !matches.opt_present(SINGLE_TRACK)
+        && !matches.opt_present(SAVE_TOKEN)
+        && !matches.opt_present(GET_TOKEN);
 
     if credentials.is_none() && !enable_discovery {
         error!("Credentials are required if discovery is disabled.");
@@ -1107,12 +565,6 @@
                         "Valid `--{}` / `-{}` values: 0 - 100",
                         INITIAL_VOLUME, INITIAL_VOLUME_SHORT
                     );
-                    #[cfg(feature = "alsa-backend")]
-                    println!(
-                        "Default: {}, or the current value when the alsa mixer is used.",
-                        connect_default_config.initial_volume.unwrap_or_default()
-                    );
-                    #[cfg(not(feature = "alsa-backend"))]
                     println!(
                         "Default: {}",
                         connect_default_config.initial_volume.unwrap_or_default()
@@ -1132,27 +584,10 @@
                 (volume as f32 / 100.0 * VolumeCtrl::MAX_VOLUME as f32) as u16
             })
             .or_else(|| match mixer_type.as_deref() {
-                #[cfg(feature = "alsa-backend")]
-                Some(AlsaMixer::NAME) => None,
                 _ => cache.as_ref().and_then(Cache::volume),
             });
 
-        let device_type = matches
-            .opt_str(DEVICE_TYPE)
-            .as_deref()
-            .map(|device_type| {
-                DeviceType::from_str(device_type).unwrap_or_else(|_| {
-                    error!("Invalid `--{}` / `-{}`: {}", DEVICE_TYPE, DEVICE_TYPE_SHORT, device_type);
-                    println!("Valid `--{}` / `-{}` values: computer, tablet, smartphone, speaker, tv, avr, stb, audiodongle, \
-                        gameconsole, castaudio, castvideo, automobile, smartwatch, chromebook, carthing, homething",
-                        DEVICE_TYPE, DEVICE_TYPE_SHORT
-                    );
-                    println!("Default: speaker");
-                    exit(1);
-                })
-            })
-            .unwrap_or_default();
-
+        let device_type = DeviceType::default();
         let has_volume_ctrl = !matches!(mixer_config.volume_ctrl, VolumeCtrl::Fixed);
         let autoplay = matches.opt_present(AUTOPLAY);
 
@@ -1241,36 +676,15 @@
             })
             .unwrap_or(player_default_config.bitrate);
 
-<<<<<<< HEAD
-        let normalisation_type = matches
-            .opt_str(NORMALISATION_GAIN_TYPE)
-            .as_deref()
-            .map(|gain_type| {
-                NormalisationType::from_str(gain_type).expect("Invalid normalisation type")
-            })
-            .unwrap_or_default();
-=======
         let gapless = !matches.opt_present(DISABLE_GAPLESS);
 
         let normalisation = matches.opt_present(ENABLE_VOLUME_NORMALISATION);
 
-        let normalisation_method;
         let normalisation_type;
-        let normalisation_pregain;
-        let normalisation_threshold;
-        let normalisation_attack;
-        let normalisation_release;
-        let normalisation_knee;
 
         if !normalisation {
             for a in &[
-                NORMALISATION_METHOD,
                 NORMALISATION_GAIN_TYPE,
-                NORMALISATION_PREGAIN,
-                NORMALISATION_THRESHOLD,
-                NORMALISATION_ATTACK,
-                NORMALISATION_RELEASE,
-                NORMALISATION_KNEE,
             ] {
                 if matches.opt_present(a) {
                     warn!(
@@ -1281,47 +695,8 @@
                 }
             }
 
-            normalisation_method = player_default_config.normalisation_method;
             normalisation_type = player_default_config.normalisation_type;
-            normalisation_pregain = player_default_config.normalisation_pregain;
-            normalisation_threshold = player_default_config.normalisation_threshold;
-            normalisation_attack = player_default_config.normalisation_attack;
-            normalisation_release = player_default_config.normalisation_release;
-            normalisation_knee = player_default_config.normalisation_knee;
         } else {
-            normalisation_method = matches
-                .opt_str(NORMALISATION_METHOD)
-                .as_deref()
-                .map(|method| {
-                    warn!(
-                        "`--{}` / `-{}` will be deprecated in a future release.",
-                        NORMALISATION_METHOD, NORMALISATION_METHOD_SHORT
-                    );
-
-                    let method = NormalisationMethod::from_str(method).unwrap_or_else(|_| {
-                        error!(
-                            "Invalid `--{}` / `-{}`: {}",
-                            NORMALISATION_METHOD, NORMALISATION_METHOD_SHORT, method
-                        );
-                        println!(
-                            "Valid `--{}` / `-{}` values: basic, dynamic",
-                            NORMALISATION_METHOD, NORMALISATION_METHOD_SHORT
-                        );
-                        println!("Default: {:?}", player_default_config.normalisation_method);
-                        exit(1);
-                    });
-
-                    if matches!(method, NormalisationMethod::Basic) {
-                        warn!(
-                            "`--{}` / `-{}` {:?} will be deprecated in a future release.",
-                            NORMALISATION_METHOD, NORMALISATION_METHOD_SHORT, method
-                        );
-                    }
-
-                    method
-                })
-                .unwrap_or(player_default_config.normalisation_method);
-
             normalisation_type = matches
                 .opt_str(NORMALISATION_GAIN_TYPE)
                 .as_deref()
@@ -1340,222 +715,15 @@
                     })
                 })
                 .unwrap_or(player_default_config.normalisation_type);
-
-            normalisation_pregain = matches
-                .opt_str(NORMALISATION_PREGAIN)
-                .map(|pregain| {
-                    let on_error = || {
-                        error!(
-                            "Invalid `--{}` / `-{}`: {}",
-                            NORMALISATION_PREGAIN, NORMALISATION_PREGAIN_SHORT, pregain
-                        );
-                        println!(
-                            "Valid `--{}` / `-{}` values: {} - {}",
-                            NORMALISATION_PREGAIN,
-                            NORMALISATION_PREGAIN_SHORT,
-                            VALID_NORMALISATION_PREGAIN_RANGE.start(),
-                            VALID_NORMALISATION_PREGAIN_RANGE.end()
-                        );
-                        println!("Default: {}", player_default_config.normalisation_pregain);
-                    };
-
-                    let pregain = pregain.parse::<f64>().unwrap_or_else(|_| {
-                        on_error();
-                        exit(1);
-                    });
-
-                    if !(VALID_NORMALISATION_PREGAIN_RANGE).contains(&pregain) {
-                        on_error();
-                        exit(1);
-                    }
-
-                    pregain
-                })
-                .unwrap_or(player_default_config.normalisation_pregain);
-
-            normalisation_threshold = matches
-                .opt_str(NORMALISATION_THRESHOLD)
-                .map(|threshold| {
-                    let on_error = || {
-                        error!(
-                            "Invalid `--{}` / `-{}`: {}",
-                            NORMALISATION_THRESHOLD, NORMALISATION_THRESHOLD_SHORT, threshold
-                        );
-                        println!(
-                            "Valid `--{}` / `-{}` values: {} - {}",
-                            NORMALISATION_THRESHOLD,
-                            NORMALISATION_THRESHOLD_SHORT,
-                            VALID_NORMALISATION_THRESHOLD_RANGE.start(),
-                            VALID_NORMALISATION_THRESHOLD_RANGE.end()
-                        );
-                        println!(
-                            "Default: {}",
-                            ratio_to_db(player_default_config.normalisation_threshold)
-                        );
-                    };
-
-                    let threshold = threshold.parse::<f64>().unwrap_or_else(|_| {
-                        on_error();
-                        exit(1);
-                    });
-
-                    if !(VALID_NORMALISATION_THRESHOLD_RANGE).contains(&threshold) {
-                        on_error();
-                        exit(1);
-                    }
-
-                    db_to_ratio(threshold)
-                })
-                .unwrap_or(player_default_config.normalisation_threshold);
-
-            normalisation_attack = matches
-                .opt_str(NORMALISATION_ATTACK)
-                .map(|attack| {
-                    let on_error = || {
-                        error!(
-                            "Invalid `--{}` / `-{}`: {}",
-                            NORMALISATION_ATTACK, NORMALISATION_ATTACK_SHORT, attack
-                        );
-                        println!(
-                            "Valid `--{}` / `-{}` values: {} - {}",
-                            NORMALISATION_ATTACK,
-                            NORMALISATION_ATTACK_SHORT,
-                            VALID_NORMALISATION_ATTACK_RANGE.start(),
-                            VALID_NORMALISATION_ATTACK_RANGE.end()
-                        );
-                        println!(
-                            "Default: {}",
-                            player_default_config.normalisation_attack.as_millis()
-                        );
-                    };
-
-                    let attack = attack.parse::<u64>().unwrap_or_else(|_| {
-                        on_error();
-                        exit(1);
-                    });
-
-                    if !(VALID_NORMALISATION_ATTACK_RANGE).contains(&attack) {
-                        on_error();
-                        exit(1);
-                    }
-
-                    Duration::from_millis(attack)
-                })
-                .unwrap_or(player_default_config.normalisation_attack);
-
-            normalisation_release = matches
-                .opt_str(NORMALISATION_RELEASE)
-                .map(|release| {
-                    let on_error = || {
-                        error!(
-                            "Invalid `--{}` / `-{}`: {}",
-                            NORMALISATION_RELEASE, NORMALISATION_RELEASE_SHORT, release
-                        );
-                        println!(
-                            "Valid `--{}` / `-{}` values: {} - {}",
-                            NORMALISATION_RELEASE,
-                            NORMALISATION_RELEASE_SHORT,
-                            VALID_NORMALISATION_RELEASE_RANGE.start(),
-                            VALID_NORMALISATION_RELEASE_RANGE.end()
-                        );
-                        println!(
-                            "Default: {}",
-                            player_default_config.normalisation_release.as_millis()
-                        );
-                    };
-
-                    let release = release.parse::<u64>().unwrap_or_else(|_| {
-                        on_error();
-                        exit(1);
-                    });
-
-                    if !(VALID_NORMALISATION_RELEASE_RANGE).contains(&release) {
-                        on_error();
-                        exit(1);
-                    }
-
-                    Duration::from_millis(release)
-                })
-                .unwrap_or(player_default_config.normalisation_release);
-
-            normalisation_knee = matches
-                .opt_str(NORMALISATION_KNEE)
-                .map(|knee| {
-                    let on_error = || {
-                        error!(
-                            "Invalid `--{}` / `-{}`: {}",
-                            NORMALISATION_KNEE, NORMALISATION_KNEE_SHORT, knee
-                        );
-                        println!(
-                            "Valid `--{}` / `-{}` values: {} - {}",
-                            NORMALISATION_KNEE,
-                            NORMALISATION_KNEE_SHORT,
-                            VALID_NORMALISATION_KNEE_RANGE.start(),
-                            VALID_NORMALISATION_KNEE_RANGE.end()
-                        );
-                        println!("Default: {}", player_default_config.normalisation_knee);
-                    };
-
-                    let knee = knee.parse::<f64>().unwrap_or_else(|_| {
-                        on_error();
-                        exit(1);
-                    });
-
-                    if !(VALID_NORMALISATION_KNEE_RANGE).contains(&knee) {
-                        on_error();
-                        exit(1);
-                    }
-
-                    knee
-                })
-                .unwrap_or(player_default_config.normalisation_knee);
-        }
-
-        let ditherer_name = matches.opt_str(DITHER);
-        let ditherer = match ditherer_name.as_deref() {
-            // explicitly disabled on command line
-            Some("none") => None,
-            // explicitly set on command line
-            Some(_) => {
-                if matches!(format, AudioFormat::F64 | AudioFormat::F32) {
-                    error!("Dithering is not available with format: {:?}.", format);
-                    exit(1);
-                }
-
-                Some(dither::find_ditherer(ditherer_name).unwrap_or_else(|| {
-                    error!(
-                        "Invalid `--{}` / `-{}`: {}",
-                        DITHER,
-                        DITHER_SHORT,
-                        matches.opt_str(DITHER).unwrap_or_default()
-                    );
-                    println!(
-                        "Valid `--{}` / `-{}` values: none, gpdf, tpdf, tpdf_hp",
-                        DITHER, DITHER_SHORT
-                    );
-                    println!(
-                        "Default: tpdf for formats S16, S24, S24_3 and none for other formats"
-                    );
-                    exit(1);
-                }))
-            }
-            // nothing set on command line => use default
-            None => match format {
-                AudioFormat::S16 | AudioFormat::S24 | AudioFormat::S24_3 => {
-                    player_default_config.ditherer
-                }
-                _ => None,
-            },
-        };
->>>>>>> 85d6049e
+        }
 
         let ditherer = PlayerConfig::default().ditherer;
 
         PlayerConfig {
             bitrate,
-            gapless: !matches.opt_present(DISABLE_GAPLESS),
+            gapless,
             passthrough,
-            normalisation: matches.opt_present(ENABLE_VOLUME_NORMALISATION),
+            normalisation,
             normalisation_type,
             normalisation_method: NormalisationMethod::Basic,
             normalisation_pregain: PlayerConfig::default().normalisation_pregain,
@@ -1568,27 +736,6 @@
         }
     };
 
-<<<<<<< HEAD
-    let connect_config = {
-        let device_type = DeviceType::default();
-        let has_volume_ctrl = !matches!(mixer_config.volume_ctrl, VolumeCtrl::Fixed);
-        let autoplay = matches.opt_present(AUTOPLAY);
-
-        ConnectConfig {
-            name,
-            device_type,
-            initial_volume,
-            has_volume_ctrl,
-            autoplay,
-        }
-    };
-
-    // don't enable discovery while fetching tracks or tokens
-    let enable_discovery = !matches.opt_present(DISABLE_DISCOVERY)
-        && !matches.opt_present(SINGLE_TRACK)
-        && !matches.opt_present(SAVE_TOKEN)
-        && !matches.opt_present(GET_TOKEN);
-
     let authenticate = matches.opt_present(AUTHENTICATE);
     let start_position = matches.opt_str(START_POSITION)
         .unwrap_or("0".to_string())
@@ -1599,10 +746,6 @@
         .unwrap_or(format!("{}", include_str!("client_id.txt")));
 
     let lms = LMS::new(matches.opt_str(LOGITECH_MEDIA_SERVER), matches.opt_str(PLAYER_MAC), matches.opt_str(LMS_AUTH));
-=======
-    let player_event_program = matches.opt_str(ONEVENT);
-    let emit_sink_events = matches.opt_present(EMIT_SINK_EVENTS);
->>>>>>> 85d6049e
 
     Setup {
         format: AudioFormat::default(),

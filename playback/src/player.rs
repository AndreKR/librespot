use byteorder::{LittleEndian, ReadBytesExt};
use futures;
use futures::sync::oneshot;
use futures::{future, Future};
use std;
use std::borrow::Cow;
use std::io::{Read, Result, Seek, SeekFrom};
use std::mem;
use std::sync::mpsc::{RecvError, RecvTimeoutError, TryRecvError};
use std::thread;
use std::time::Duration;

use config::{Bitrate, PlayerConfig};
use librespot_core::session::Session;
use librespot_core::spotify_id::SpotifyId;

use audio::{AudioDecrypt, AudioFile, StreamLoaderController};
use audio::{VorbisDecoder, VorbisPacket};
use audio_backend::Sink;
use metadata::{AudioItem, FileFormat};
use mixer::AudioFilter;



pub struct Player {
    commands: Option<std::sync::mpsc::Sender<PlayerCommand>>,
    thread_handle: Option<thread::JoinHandle<()>>,
}

struct PlayerInternal {
    session: Session,
    config: PlayerConfig,
    commands: std::sync::mpsc::Receiver<PlayerCommand>,

    state: PlayerState,
    sink: Box<Sink>,
    sink_running: bool,
    audio_filter: Option<Box<AudioFilter + Send>>,
    event_sender: futures::sync::mpsc::UnboundedSender<PlayerEvent>,
}

enum PlayerCommand {
    Load(SpotifyId, bool, u32, oneshot::Sender<()>),
    Play,
    Pause,
    Stop,
    Seek(u32),
}

#[derive(Debug, Clone)]
pub enum PlayerEvent {
    Started {
        track_id: SpotifyId,
    },

    Changed {
        old_track_id: SpotifyId,
        new_track_id: SpotifyId,
    },

    Stopped {
        track_id: SpotifyId,
    },
}

type PlayerEventChannel = futures::sync::mpsc::UnboundedReceiver<PlayerEvent>;

#[derive(Clone, Copy, Debug)]
struct NormalisationData {
    track_gain_db: f32,
    track_peak: f32,
    album_gain_db: f32,
    album_peak: f32,
}

impl NormalisationData {
    fn parse_from_file<T: Read + Seek>(mut file: T) -> Result<NormalisationData> {
        const SPOTIFY_NORMALIZATION_HEADER_START_OFFSET: u64 = 144;
        file.seek(SeekFrom::Start(SPOTIFY_NORMALIZATION_HEADER_START_OFFSET))
            .unwrap();

        let track_gain_db = file.read_f32::<LittleEndian>().unwrap();
        let track_peak = file.read_f32::<LittleEndian>().unwrap();
        let album_gain_db = file.read_f32::<LittleEndian>().unwrap();
        let album_peak = file.read_f32::<LittleEndian>().unwrap();

        let r = NormalisationData {
            track_gain_db: track_gain_db,
            track_peak: track_peak,
            album_gain_db: album_gain_db,
            album_peak: album_peak,
        };

        Ok(r)
    }

    fn get_factor(config: &PlayerConfig, data: NormalisationData) -> f32 {
        let mut normalisation_factor =
            f32::powf(10.0, (data.track_gain_db + config.normalisation_pregain) / 20.0);

        if normalisation_factor * data.track_peak > 1.0 {
            warn!("Reducing normalisation factor to prevent clipping. Please add negative pregain to avoid.");
            normalisation_factor = 1.0 / data.track_peak;
        }

        debug!("Normalisation Data: {:?}", data);
        debug!("Applied normalisation factor: {}", normalisation_factor);

        normalisation_factor
    }
}

impl Player {
    pub fn new<F>(
        config: PlayerConfig,
        session: Session,
        audio_filter: Option<Box<AudioFilter + Send>>,
        sink_builder: F,
    ) -> (Player, PlayerEventChannel)
    where
        F: FnOnce() -> Box<Sink> + Send + 'static,
    {
        let (cmd_tx, cmd_rx) = std::sync::mpsc::channel();
        let (event_sender, event_receiver) = futures::sync::mpsc::unbounded();

        let handle = thread::spawn(move || {
            debug!("new Player[{}]", session.session_id());

            let internal = PlayerInternal {
                session: session,
                config: config,
                commands: cmd_rx,

                state: PlayerState::Stopped,
                sink: sink_builder(),
                sink_running: false,
                audio_filter: audio_filter,
                event_sender: event_sender,
            };

            internal.run();
        });

        (
            Player {
                commands: Some(cmd_tx),
                thread_handle: Some(handle),
            },
            event_receiver,
        )
    }

    fn command(&self, cmd: PlayerCommand) {
        self.commands.as_ref().unwrap().send(cmd).unwrap();
    }

    pub fn load(
        &self,
        track: SpotifyId,
        start_playing: bool,
        position_ms: u32,
    ) -> oneshot::Receiver<()> {
        let (tx, rx) = oneshot::channel();
        self.command(PlayerCommand::Load(track, start_playing, position_ms, tx));

        rx
    }

    pub fn play(&self) {
        self.command(PlayerCommand::Play)
    }

    pub fn pause(&self) {
        self.command(PlayerCommand::Pause)
    }

    pub fn stop(&self) {
        self.command(PlayerCommand::Stop)
    }

    pub fn seek(&self, position_ms: u32) {
        self.command(PlayerCommand::Seek(position_ms));
    }
}

impl Drop for Player {
    fn drop(&mut self) {
        debug!("Shutting down player thread ...");
        self.commands = None;
        if let Some(handle) = self.thread_handle.take() {
            match handle.join() {
                Ok(_) => (),
                Err(_) => error!("Player thread panicked!"),
            }
        }
    }
}

type Decoder = VorbisDecoder<Subfile<AudioDecrypt<AudioFile>>>;
enum PlayerState {
    Stopped,
    Paused {
        track_id: SpotifyId,
        decoder: Decoder,
        end_of_track: oneshot::Sender<()>,
        normalisation_factor: f32,
        stream_loader_controller: StreamLoaderController,
    },
    Playing {
        track_id: SpotifyId,
        decoder: Decoder,
        end_of_track: oneshot::Sender<()>,
        normalisation_factor: f32,
        stream_loader_controller: StreamLoaderController,
    },
    EndOfTrack {
        track_id: SpotifyId,
    },
    Invalid,
}

impl PlayerState {
    fn is_playing(&self) -> bool {
        use self::PlayerState::*;
        match *self {
            Stopped | EndOfTrack { .. } | Paused { .. } => false,
            Playing { .. } => true,
            Invalid => panic!("invalid state"),
        }
    }

    fn decoder(&mut self) -> Option<&mut Decoder> {
        use self::PlayerState::*;
        match *self {
            Stopped | EndOfTrack { .. } => None,
            Paused { ref mut decoder, .. } | Playing { ref mut decoder, .. } => Some(decoder),
            Invalid => panic!("invalid state"),
        }
    }

    fn stream_loader_controller(&mut self) -> Option<&mut StreamLoaderController> {
        use self::PlayerState::*;
        match *self {
            Stopped | EndOfTrack { .. } => None,
            Paused { ref mut stream_loader_controller, .. } | Playing { ref mut stream_loader_controller, .. } => Some(stream_loader_controller),
            Invalid => panic!("invalid state"),
        }
    }

    fn playing_to_end_of_track(&mut self) {
        use self::PlayerState::*;
        match mem::replace(self, Invalid) {
            Playing {
                track_id,
                end_of_track,
                ..
            } => {
                let _ = end_of_track.send(());
                *self = EndOfTrack { track_id };
            }
            _ => panic!("Called playing_to_end_of_track in non-playing state."),
        }
    }

    fn paused_to_playing(&mut self) {
        use self::PlayerState::*;
        match ::std::mem::replace(self, Invalid) {
            Paused {
                track_id,
                decoder,
                end_of_track,
                normalisation_factor,
                stream_loader_controller,
            } => {
                *self = Playing {
                    track_id: track_id,
                    decoder: decoder,
                    end_of_track: end_of_track,
                    normalisation_factor: normalisation_factor,
                    stream_loader_controller: stream_loader_controller,
                };
            }
            _ => panic!("invalid state"),
        }
    }

    fn playing_to_paused(&mut self) {
        use self::PlayerState::*;
        match ::std::mem::replace(self, Invalid) {
            Playing {
                track_id,
                decoder,
                end_of_track,
                normalisation_factor,
                stream_loader_controller,
            } => {
                *self = Paused {
                    track_id: track_id,
                    decoder: decoder,
                    end_of_track: end_of_track,
                    normalisation_factor: normalisation_factor,
                    stream_loader_controller: stream_loader_controller,
                };
            }
            _ => panic!("invalid state"),
        }
    }
}

impl PlayerInternal {
    fn run(mut self) {
        loop {
            let cmd = if self.state.is_playing() {
                if self.sink_running {
                    match self.commands.try_recv() {
                        Ok(cmd) => Some(cmd),
                        Err(TryRecvError::Empty) => None,
                        Err(TryRecvError::Disconnected) => return,
                    }
                } else {
                    match self.commands.recv_timeout(Duration::from_secs(5)) {
                        Ok(cmd) => Some(cmd),
                        Err(RecvTimeoutError::Timeout) => None,
                        Err(RecvTimeoutError::Disconnected) => return,
                    }
                }
            } else {
                match self.commands.recv() {
                    Ok(cmd) => Some(cmd),
                    Err(RecvError) => return,
                }
            };

            if let Some(cmd) = cmd {
                self.handle_command(cmd);
            }

            if self.state.is_playing() && !self.sink_running {
                self.start_sink();
            }

            if self.sink_running {
                let mut current_normalisation_factor: f32 = 1.0;

                let packet = if let PlayerState::Playing {
                    ref mut decoder,
                    normalisation_factor,
                    ..
                } = self.state
                {
                    current_normalisation_factor = normalisation_factor;
                    Some(decoder.next_packet().expect("Vorbis error"))
                } else {
                    None
                };

                if let Some(packet) = packet {
                    self.handle_packet(packet, current_normalisation_factor);
                }
            }

            if self.session.is_invalid() {
                return;
            }
        }
    }

    fn start_sink(&mut self) {
        match self.sink.start() {
            Ok(()) => self.sink_running = true,
            Err(err) => error!("Could not start audio: {}", err),
        }
    }

    fn stop_sink_if_running(&mut self) {
        if self.sink_running {
            self.stop_sink();
        }
    }

    fn stop_sink(&mut self) {
        self.sink.stop().unwrap();
        self.sink_running = false;
    }

    fn handle_packet(&mut self, packet: Option<VorbisPacket>, normalisation_factor: f32) {
        match packet {
            Some(mut packet) => {
                if packet.data().len() > 0 {
                    if let Some(ref editor) = self.audio_filter {
                        editor.modify_stream(&mut packet.data_mut())
                    };

                    if self.config.normalisation && normalisation_factor != 1.0 {
                        for x in packet.data_mut().iter_mut() {
                            *x = (*x as f32 * normalisation_factor) as i16;
                        }
                    }

                    if let Err(err) = self.sink.write(&packet.data()) {
                        error!("Could not write audio: {}", err);
                        self.stop_sink();
                    }
                }
            }

            None => {
                self.stop_sink();
                self.state.playing_to_end_of_track();
            }
        }
    }

    fn handle_command(&mut self, cmd: PlayerCommand) {
        debug!("command={:?}", cmd);
        match cmd {
            PlayerCommand::Load(track_id, play, position, end_of_track) => {
                if self.state.is_playing() {
                    self.stop_sink_if_running();
                }

                match self.load_track(track_id, position as i64) {
                    Some((decoder, normalisation_factor, stream_loader_controller)) => {
                        if play {
                            match self.state {
                                PlayerState::Playing {
                                    track_id: old_track_id,
                                    ..
                                }
                                | PlayerState::EndOfTrack {
                                    track_id: old_track_id,
                                    ..
                                } => self.send_event(PlayerEvent::Changed {
                                    old_track_id: old_track_id,
                                    new_track_id: track_id,
                                }),
                                _ => self.send_event(PlayerEvent::Started { track_id }),
                            }

                            self.start_sink();

                            self.state = PlayerState::Playing {
                                track_id: track_id,
                                decoder: decoder,
                                end_of_track: end_of_track,
                                normalisation_factor: normalisation_factor,
                                stream_loader_controller: stream_loader_controller,
                            };
                        } else {
                            self.state = PlayerState::Paused {
                                track_id: track_id,
                                decoder: decoder,
                                end_of_track: end_of_track,
                                normalisation_factor: normalisation_factor,
                                stream_loader_controller: stream_loader_controller,
                            };
                            match self.state {
                                PlayerState::Playing {
                                    track_id: old_track_id,
                                    ..
                                }
                                | PlayerState::EndOfTrack {
                                    track_id: old_track_id,
                                    ..
                                } => self.send_event(PlayerEvent::Changed {
                                    old_track_id: old_track_id,
                                    new_track_id: track_id,
                                }),
                                _ => (),
                            }
                            self.send_event(PlayerEvent::Stopped { track_id });
                        }
                    }

                    None => {
                        let _ = end_of_track.send(());
                    }
                }
            }

            PlayerCommand::Seek(position) => {
                if let Some(stream_loader_controller) = self.state.stream_loader_controller() {
                    stream_loader_controller.set_random_access_mode();
                }
                if let Some(decoder) = self.state.decoder() {
                    match decoder.seek(position as i64) {
                        Ok(_) => (),
                        Err(err) => error!("Vorbis error: {:?}", err),
                    }
                } else {
                    warn!("Player::seek called from invalid state");
                }

                // If we're playing, ensure, that we have enough data leaded to avoid a buffer underrun.
                let stream_data_rate = self.stream_data_rate();
                if let Some(stream_loader_controller) = self.state.stream_loader_controller() {
                    stream_loader_controller.set_stream_mode();
                }
                if let PlayerState::Playing{..} = self.state {
                    if let Some(stream_loader_controller) = self.state.stream_loader_controller() {
                        let wait_for_data_length = (2 * stream_loader_controller.ping_time_ms() * stream_data_rate) / 1000;
                        stream_loader_controller.fetch_next_blocking(wait_for_data_length);
                    }
                }

            }

            PlayerCommand::Play => {
                if let PlayerState::Paused { track_id, .. } = self.state {
                    self.state.paused_to_playing();

                    self.send_event(PlayerEvent::Started { track_id });
                    self.start_sink();
                } else {
                    warn!("Player::play called from invalid state");
                }
            }

            PlayerCommand::Pause => {
                if let PlayerState::Playing { track_id, .. } = self.state {
                    self.state.playing_to_paused();

                    self.stop_sink_if_running();
                    self.send_event(PlayerEvent::Stopped { track_id });
                } else {
                    warn!("Player::pause called from invalid state");
                }
            }

            PlayerCommand::Stop => match self.state {
                PlayerState::Playing { track_id, .. }
                | PlayerState::Paused { track_id, .. }
                | PlayerState::EndOfTrack { track_id } => {
                    self.stop_sink_if_running();
                    self.send_event(PlayerEvent::Stopped { track_id });
                    self.state = PlayerState::Stopped;
                }
                PlayerState::Stopped => {
                    warn!("Player::stop called from invalid state");
                }
                PlayerState::Invalid => panic!("invalid state"),
            },
        }
    }

    fn send_event(&mut self, event: PlayerEvent) {
        let _ = self.event_sender.unbounded_send(event.clone());
    }

    fn find_available_alternative<'a>(&self, audio: &'a AudioItem) -> Option<Cow<'a, AudioItem>> {
        if audio.available {
            Some(Cow::Borrowed(audio))
        } else {
            if let Some(alternatives) = &audio.alternatives {
                let alternatives = alternatives
                    .iter()
                    .map(|alt_id| AudioItem::get_audio_item(&self.session, *alt_id));
                let alternatives = future::join_all(alternatives).wait().unwrap();
                alternatives.into_iter().find(|alt| alt.available).map(Cow::Owned)
            } else {
                None
            }
        }
    }

<<<<<<< HEAD
    fn stream_data_rate(&self) -> usize {
        match self.config.bitrate {
            Bitrate::Bitrate96 => 12 * 1024,
            Bitrate::Bitrate160 => 20 * 1024,
            Bitrate::Bitrate320 => 40 * 1024,
        }
    }

    fn load_track(&self, track_id: SpotifyId, position: i64) -> Option<(Decoder, f32, StreamLoaderController)> {
        let track = Track::get(&self.session, track_id).wait().unwrap();

        info!(
            "Loading track \"{}\" with Spotify URI \"spotify:track:{}\"",
            track.name,
            track_id.to_base62()
        );

	info!("find_available_alternative");

        let track = match self.find_available_alternative(&track) {
            Some(track) => track,
=======
    fn load_track(&self, spotify_id: SpotifyId, position: i64) -> Option<(Decoder, f32)> {
        let audio = AudioItem::get_audio_item(&self.session, spotify_id)
            .wait()
            .unwrap();
        info!("Loading <{}> with Spotify URI <{}>", audio.name, audio.uri);

        let audio = match self.find_available_alternative(&audio) {
            Some(audio) => audio,
>>>>>>> 4a04e48f
            None => {
                warn!("<{}> is not available", audio.uri);
                return None;
            }
        };
<<<<<<< HEAD

	info!("config.bitrate");


        let format = match self.config.bitrate {
            Bitrate::Bitrate96 => FileFormat::OGG_VORBIS_96,
            Bitrate::Bitrate160 => FileFormat::OGG_VORBIS_160,
            Bitrate::Bitrate320 => FileFormat::OGG_VORBIS_320,
=======
        // (Most) podcasts seem to support only 96 bit Vorbis, so fall back to it
        let formats = match self.config.bitrate {
            Bitrate::Bitrate96 => [
                FileFormat::OGG_VORBIS_96,
                FileFormat::OGG_VORBIS_160,
                FileFormat::OGG_VORBIS_320,
            ],
            Bitrate::Bitrate160 => [
                FileFormat::OGG_VORBIS_160,
                FileFormat::OGG_VORBIS_96,
                FileFormat::OGG_VORBIS_320,
            ],
            Bitrate::Bitrate320 => [
                FileFormat::OGG_VORBIS_320,
                FileFormat::OGG_VORBIS_160,
                FileFormat::OGG_VORBIS_96,
            ],
>>>>>>> 4a04e48f
        };
        let format = formats
            .iter()
            .find(|format| audio.files.contains_key(format))
            .unwrap();

<<<<<<< HEAD
	info!("file_id");

        let file_id = match track.files.get(&format) {
=======
        let file_id = match audio.files.get(&format) {
>>>>>>> 4a04e48f
            Some(&file_id) => file_id,
            None => {
                warn!("<{}> in not available in format {:?}", audio.name, format);
                return None;
            }
        };

<<<<<<< HEAD
	info!("key");

        let key = self
            .session
            .audio_key()
            .request(track.id, file_id);
            //.wait()
            //.unwrap()

	info!("encrypted_file");

        let encrypted_file = AudioFile::open(&self.session, file_id);


	info!("waiting for encrypted_file");

=======
        let key = self.session.audio_key().request(spotify_id, file_id);
        let encrypted_file = AudioFile::open(&self.session, file_id);

>>>>>>> 4a04e48f
        let encrypted_file = encrypted_file.wait().unwrap();

        let mut stream_loader_controller = encrypted_file.get_stream_loader_controller();

        // tell the stream loader how to optimise its strategy.
        stream_loader_controller.set_stream_data_rate(self.stream_data_rate());

        if position == 0 {
            // No need to seek -> we stream from the beginning
            stream_loader_controller.set_stream_mode();
        } else {
            // we need to seek -> we set stream mode after the initial seek.
            stream_loader_controller.set_random_access_mode();
        }



	info!("wait for key");
        let key = key.wait().unwrap();

	info!("decrypted_file");

        let mut decrypted_file = AudioDecrypt::new(key, encrypted_file);

	info!("normalisation_factor");

        let normalisation_factor = match NormalisationData::parse_from_file(&mut decrypted_file) {
            Ok(normalisation_data) => NormalisationData::get_factor(&self.config, normalisation_data),
            Err(_) => {
                warn!("Unable to extract normalisation data, using default value.");
                1.0 as f32
            }
        };

	info!("new Subfile");

        let audio_file = Subfile::new(decrypted_file, 0xa7);

	info!("new VorbisDecoder");

        let mut decoder = VorbisDecoder::new(audio_file).unwrap();

        if position != 0 {
            match decoder.seek(position) {
                Ok(_) => (),
                Err(err) => error!("Vorbis error: {:?}", err),
            }
            stream_loader_controller.set_stream_mode();
        }
<<<<<<< HEAD

        info!("Track \"{}\" loaded", track.name);

        Some((decoder, normalisation_factor, stream_loader_controller))
=======
        info!("<{}> loaded", audio.name);
        Some((decoder, normalisation_factor))
>>>>>>> 4a04e48f
    }
}

impl Drop for PlayerInternal {
    fn drop(&mut self) {
        debug!("drop Player[{}]", self.session.session_id());
    }
}

impl ::std::fmt::Debug for PlayerCommand {
    fn fmt(&self, f: &mut ::std::fmt::Formatter) -> ::std::fmt::Result {
        match *self {
            PlayerCommand::Load(track, play, position, _) => f
                .debug_tuple("Load")
                .field(&track)
                .field(&play)
                .field(&position)
                .finish(),
            PlayerCommand::Play => f.debug_tuple("Play").finish(),
            PlayerCommand::Pause => f.debug_tuple("Pause").finish(),
            PlayerCommand::Stop => f.debug_tuple("Stop").finish(),
            PlayerCommand::Seek(position) => f.debug_tuple("Seek").field(&position).finish(),
        }
    }
}

struct Subfile<T: Read + Seek> {
    stream: T,
    offset: u64,
}

impl<T: Read + Seek> Subfile<T> {
    pub fn new(mut stream: T, offset: u64) -> Subfile<T> {
        stream.seek(SeekFrom::Start(offset)).unwrap();
        Subfile {
            stream: stream,
            offset: offset,
        }
    }
}

impl<T: Read + Seek> Read for Subfile<T> {
    fn read(&mut self, buf: &mut [u8]) -> Result<usize> {
        self.stream.read(buf)
    }
}

impl<T: Read + Seek> Seek for Subfile<T> {
    fn seek(&mut self, mut pos: SeekFrom) -> Result<u64> {
        pos = match pos {
            SeekFrom::Start(offset) => SeekFrom::Start(offset + self.offset),
            x => x,
        };

        let newpos = try!(self.stream.seek(pos));
        if newpos > self.offset {
            Ok(newpos - self.offset)
        } else {
            Ok(0)
        }
    }
}<|MERGE_RESOLUTION|>--- conflicted
+++ resolved
@@ -19,8 +19,6 @@
 use audio_backend::Sink;
 use metadata::{AudioItem, FileFormat};
 use mixer::AudioFilter;
-
-
 
 pub struct Player {
     commands: Option<std::sync::mpsc::Sender<PlayerCommand>>,
@@ -563,7 +561,6 @@
         }
     }
 
-<<<<<<< HEAD
     fn stream_data_rate(&self) -> usize {
         match self.config.bitrate {
             Bitrate::Bitrate96 => 12 * 1024,
@@ -572,21 +569,7 @@
         }
     }
 
-    fn load_track(&self, track_id: SpotifyId, position: i64) -> Option<(Decoder, f32, StreamLoaderController)> {
-        let track = Track::get(&self.session, track_id).wait().unwrap();
-
-        info!(
-            "Loading track \"{}\" with Spotify URI \"spotify:track:{}\"",
-            track.name,
-            track_id.to_base62()
-        );
-
-	info!("find_available_alternative");
-
-        let track = match self.find_available_alternative(&track) {
-            Some(track) => track,
-=======
-    fn load_track(&self, spotify_id: SpotifyId, position: i64) -> Option<(Decoder, f32)> {
+    fn load_track(&self, spotify_id: SpotifyId, position: i64) -> Option<(Decoder, f32, StreamLoaderController)> {
         let audio = AudioItem::get_audio_item(&self.session, spotify_id)
             .wait()
             .unwrap();
@@ -594,22 +577,11 @@
 
         let audio = match self.find_available_alternative(&audio) {
             Some(audio) => audio,
->>>>>>> 4a04e48f
             None => {
                 warn!("<{}> is not available", audio.uri);
                 return None;
             }
         };
-<<<<<<< HEAD
-
-	info!("config.bitrate");
-
-
-        let format = match self.config.bitrate {
-            Bitrate::Bitrate96 => FileFormat::OGG_VORBIS_96,
-            Bitrate::Bitrate160 => FileFormat::OGG_VORBIS_160,
-            Bitrate::Bitrate320 => FileFormat::OGG_VORBIS_320,
-=======
         // (Most) podcasts seem to support only 96 bit Vorbis, so fall back to it
         let formats = match self.config.bitrate {
             Bitrate::Bitrate96 => [
@@ -627,20 +599,13 @@
                 FileFormat::OGG_VORBIS_160,
                 FileFormat::OGG_VORBIS_96,
             ],
->>>>>>> 4a04e48f
         };
         let format = formats
             .iter()
             .find(|format| audio.files.contains_key(format))
             .unwrap();
 
-<<<<<<< HEAD
-	info!("file_id");
-
-        let file_id = match track.files.get(&format) {
-=======
         let file_id = match audio.files.get(&format) {
->>>>>>> 4a04e48f
             Some(&file_id) => file_id,
             None => {
                 warn!("<{}> in not available in format {:?}", audio.name, format);
@@ -648,28 +613,9 @@
             }
         };
 
-<<<<<<< HEAD
-	info!("key");
-
-        let key = self
-            .session
-            .audio_key()
-            .request(track.id, file_id);
-            //.wait()
-            //.unwrap()
-
-	info!("encrypted_file");
-
-        let encrypted_file = AudioFile::open(&self.session, file_id);
-
-
-	info!("waiting for encrypted_file");
-
-=======
         let key = self.session.audio_key().request(spotify_id, file_id);
         let encrypted_file = AudioFile::open(&self.session, file_id);
 
->>>>>>> 4a04e48f
         let encrypted_file = encrypted_file.wait().unwrap();
 
         let mut stream_loader_controller = encrypted_file.get_stream_loader_controller();
@@ -686,15 +632,8 @@
         }
 
 
-
-	info!("wait for key");
         let key = key.wait().unwrap();
-
-	info!("decrypted_file");
-
         let mut decrypted_file = AudioDecrypt::new(key, encrypted_file);
-
-	info!("normalisation_factor");
 
         let normalisation_factor = match NormalisationData::parse_from_file(&mut decrypted_file) {
             Ok(normalisation_data) => NormalisationData::get_factor(&self.config, normalisation_data),
@@ -704,11 +643,7 @@
             }
         };
 
-	info!("new Subfile");
-
         let audio_file = Subfile::new(decrypted_file, 0xa7);
-
-	info!("new VorbisDecoder");
 
         let mut decoder = VorbisDecoder::new(audio_file).unwrap();
 
@@ -719,15 +654,8 @@
             }
             stream_loader_controller.set_stream_mode();
         }
-<<<<<<< HEAD
-
-        info!("Track \"{}\" loaded", track.name);
-
+        info!("<{}> loaded", audio.name);
         Some((decoder, normalisation_factor, stream_loader_controller))
-=======
-        info!("<{}> loaded", audio.name);
-        Some((decoder, normalisation_factor))
->>>>>>> 4a04e48f
     }
 }
 

use super::player::db_to_ratio;
use crate::convert::i24;
<<<<<<< HEAD
=======
pub use crate::dither::{mk_ditherer, DithererBuilder, TriangularDitherer};
>>>>>>> bb3dd64c

use std::convert::TryFrom;
use std::mem;
use std::str::FromStr;

#[derive(Clone, Copy, Debug, Hash, PartialOrd, Ord, PartialEq, Eq)]
pub enum Bitrate {
    Bitrate96,
    Bitrate160,
    Bitrate320,
}

impl FromStr for Bitrate {
    type Err = ();
    fn from_str(s: &str) -> Result<Self, Self::Err> {
        match s {
            "96" => Ok(Self::Bitrate96),
            "160" => Ok(Self::Bitrate160),
            "320" => Ok(Self::Bitrate320),
            _ => Err(()),
        }
    }
}

impl Default for Bitrate {
    fn default() -> Self {
        Self::Bitrate160
    }
}

#[derive(Clone, Copy, Debug, Hash, PartialOrd, Ord, PartialEq, Eq)]
pub enum AudioFormat {
    F32,
    S32,
    S24,
    S24_3,
    S16,
}

impl TryFrom<&String> for AudioFormat {
    type Error = ();
    fn try_from(s: &String) -> Result<Self, Self::Error> {
        match s.to_uppercase().as_str() {
            "F32" => Ok(Self::F32),
            "S32" => Ok(Self::S32),
            "S24" => Ok(Self::S24),
            "S24_3" => Ok(Self::S24_3),
            "S16" => Ok(Self::S16),
            _ => Err(()),
        }
    }
}

impl Default for AudioFormat {
    fn default() -> Self {
        Self::S16
    }
}

impl AudioFormat {
    // not used by all backends
    #[allow(dead_code)]
    pub fn size(&self) -> usize {
        match self {
            Self::S24_3 => mem::size_of::<i24>(),
            Self::S16 => mem::size_of::<i16>(),
            _ => mem::size_of::<i32>(), // S32 and S24 are both stored in i32
        }
    }
}

#[derive(Clone, Debug)]
pub enum NormalisationType {
    Album,
    Track,
}

impl FromStr for NormalisationType {
    type Err = ();
    fn from_str(s: &str) -> Result<Self, Self::Err> {
        match s.to_lowercase().as_ref() {
            "album" => Ok(Self::Album),
            "track" => Ok(Self::Track),
            _ => Err(()),
        }
    }
}

impl Default for NormalisationType {
    fn default() -> Self {
        Self::Album
    }
}

#[derive(Clone, Debug, PartialEq)]
pub enum NormalisationMethod {
    Basic,
    Dynamic,
}

impl FromStr for NormalisationMethod {
    type Err = ();
    fn from_str(s: &str) -> Result<Self, Self::Err> {
        match s.to_lowercase().as_ref() {
            "basic" => Ok(Self::Basic),
            "dynamic" => Ok(Self::Dynamic),
            _ => Err(()),
        }
    }
}

impl Default for NormalisationMethod {
    fn default() -> Self {
        Self::Dynamic
    }
}

#[derive(Clone)]
pub struct PlayerConfig {
    pub bitrate: Bitrate,
    pub gapless: bool,
<<<<<<< HEAD
=======
    pub passthrough: bool,

>>>>>>> bb3dd64c
    pub normalisation: bool,
    pub normalisation_type: NormalisationType,
    pub normalisation_method: NormalisationMethod,
    pub normalisation_pregain: f32,
    pub normalisation_threshold: f32,
    pub normalisation_attack: f32,
    pub normalisation_release: f32,
    pub normalisation_knee: f32,
<<<<<<< HEAD
    pub passthrough: bool,
    pub lms_connect_mode: bool,
=======

    // pass function pointers so they can be lazily instantiated *after* spawning a thread
    // (thereby circumventing Send bounds that they might not satisfy)
    pub ditherer: Option<DithererBuilder>,
>>>>>>> bb3dd64c
}

impl Default for PlayerConfig {
    fn default() -> Self {
        Self {
            bitrate: Bitrate::default(),
            gapless: true,
            normalisation: false,
            normalisation_type: NormalisationType::default(),
            normalisation_method: NormalisationMethod::default(),
            normalisation_pregain: 0.0,
            normalisation_threshold: db_to_ratio(-1.0),
            normalisation_attack: 0.005,
            normalisation_release: 0.1,
            normalisation_knee: 1.0,
            passthrough: false,
<<<<<<< HEAD
            lms_connect_mode: false,
=======
            ditherer: Some(mk_ditherer::<TriangularDitherer>),
>>>>>>> bb3dd64c
        }
    }
}

// fields are intended for volume control range in dB
#[derive(Clone, Copy, Debug)]
pub enum VolumeCtrl {
    Cubic(f32),
    Fixed,
    Linear,
    Log(f32),
}

impl FromStr for VolumeCtrl {
    type Err = ();
    fn from_str(s: &str) -> Result<Self, Self::Err> {
        Self::from_str_with_range(s, Self::DEFAULT_DB_RANGE)
    }
}

impl Default for VolumeCtrl {
    fn default() -> VolumeCtrl {
        VolumeCtrl::Log(Self::DEFAULT_DB_RANGE)
    }
}

impl VolumeCtrl {
    pub const MAX_VOLUME: u16 = std::u16::MAX;

    // Taken from: https://www.dr-lex.be/info-stuff/volumecontrols.html
    pub const DEFAULT_DB_RANGE: f32 = 60.0;

    pub fn from_str_with_range(s: &str, db_range: f32) -> Result<Self, <Self as FromStr>::Err> {
        use self::VolumeCtrl::*;
        match s.to_lowercase().as_ref() {
            "cubic" => Ok(Cubic(db_range)),
            "fixed" => Ok(Fixed),
            "linear" => Ok(Linear),
            "log" => Ok(Log(db_range)),
            _ => Err(()),
        }
    }
}<|MERGE_RESOLUTION|>--- conflicted
+++ resolved
@@ -1,9 +1,6 @@
 use super::player::db_to_ratio;
 use crate::convert::i24;
-<<<<<<< HEAD
-=======
 pub use crate::dither::{mk_ditherer, DithererBuilder, TriangularDitherer};
->>>>>>> bb3dd64c
 
 use std::convert::TryFrom;
 use std::mem;
@@ -125,11 +122,8 @@
 pub struct PlayerConfig {
     pub bitrate: Bitrate,
     pub gapless: bool,
-<<<<<<< HEAD
-=======
     pub passthrough: bool,
 
->>>>>>> bb3dd64c
     pub normalisation: bool,
     pub normalisation_type: NormalisationType,
     pub normalisation_method: NormalisationMethod,
@@ -138,15 +132,12 @@
     pub normalisation_attack: f32,
     pub normalisation_release: f32,
     pub normalisation_knee: f32,
-<<<<<<< HEAD
-    pub passthrough: bool,
-    pub lms_connect_mode: bool,
-=======
 
     // pass function pointers so they can be lazily instantiated *after* spawning a thread
     // (thereby circumventing Send bounds that they might not satisfy)
     pub ditherer: Option<DithererBuilder>,
->>>>>>> bb3dd64c
+
+    pub lms_connect_mode: bool,
 }
 
 impl Default for PlayerConfig {
@@ -163,11 +154,8 @@
             normalisation_release: 0.1,
             normalisation_knee: 1.0,
             passthrough: false,
-<<<<<<< HEAD
+            ditherer: Some(mk_ditherer::<TriangularDitherer>),
             lms_connect_mode: false,
-=======
-            ditherer: Some(mk_ditherer::<TriangularDitherer>),
->>>>>>> bb3dd64c
         }
     }
 }
